--- conflicted
+++ resolved
@@ -33,18 +33,9 @@
 * **ci:** reduce payload and only send prod notification
 * **ci:** update changelog with latest changes
 * **ci:** update changelog with latest changes
-<<<<<<< HEAD
-* **ci:** update changelog with latest changes
-* **ci:** update changelog with latest changes
-* **ci:** reduce payload and only send prod notification
-* **ci:** update changelog with latest changes
-* **ci:** update changelog with latest changes
-* **ci:** update changelog with latest changes
-=======
 * **deps:** bump pydantic from 1.9.1 to 1.9.2 ([#1448](https://github.com/awslabs/aws-lambda-powertools-python/issues/1448))
 * **deps-dev:** bump types-requests from 2.28.7 to 2.28.8 ([#1423](https://github.com/awslabs/aws-lambda-powertools-python/issues/1423))
 * **tests:** refactor E2E test mechanics to ease maintenance, writing tests and parallelization ([#1444](https://github.com/awslabs/aws-lambda-powertools-python/issues/1444))
->>>>>>> d36b0d96
 
 
 <a name="v1.27.0"></a>
