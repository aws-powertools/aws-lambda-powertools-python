---
title: Feature flags
description: Utility
---

!!! note "This is currently in Beta, as we might change Store parameters in the next release."

The feature flags utility provides a simple rule engine to define when one or multiple features should be enabled depending on the input.

## Terminology

Feature flags are used to modify behaviour without changing the application's code. These flags can be **static** or **dynamic**.

**Static flags**. Indicates something is simply `on` or `off`, for example `TRACER_ENABLED=True`.

**Dynamic flags**. Indicates something can have varying states, for example enable a premium feature for customer X not Y.

!!! tip "You can use [Parameters utility](parameters.md) for static flags while this utility can do both static and dynamic feature flags."

!!! warning "Be mindful that feature flags can increase the complexity of your application over time; use them sparingly."

If you want to learn more about feature flags, their variations and trade-offs, check these articles:

* [Feature Toggles (aka Feature Flags) - Pete Hodgson](https://martinfowler.com/articles/feature-toggles.html)
* [AWS Lambda Feature Toggles Made Simple - Ran Isenberg](https://isenberg-ran.medium.com/aws-lambda-feature-toggles-made-simple-580b0c444233)
* [Feature Flags Getting Started - CloudBees](https://www.cloudbees.com/blog/ultimate-feature-flag-guide)

## Key features

* Define simple feature flags to dynamically decide when to enable a feature
* Fetch one or all feature flags enabled for a given application context
* Support for static feature flags to simply turn on/off a feature without rules

## Getting started

### IAM Permissions

Your Lambda function must have `appconfig:GetConfiguration` IAM permission in order to fetch configuration from AWS AppConfig.

### Required resources

By default, this utility provides [AWS AppConfig](https://docs.aws.amazon.com/appconfig/latest/userguide/what-is-appconfig.html) as a configuration store.

The following sample infrastructure will be used throughout this documentation:

=== "template.yaml"

    ```yaml hl_lines="5 11 18 25 31-50 54"
    AWSTemplateFormatVersion: "2010-09-09"
    Description: Lambda Powertools Feature flags sample template
    Resources:
      FeatureStoreApp:
        Type: AWS::AppConfig::Application
        Properties:
          Description: "AppConfig Application for feature toggles"
          Name: product-catalogue

      FeatureStoreDevEnv:
        Type: AWS::AppConfig::Environment
        Properties:
          ApplicationId: !Ref FeatureStoreApp
          Description: "Development Environment for the App Config Store"
          Name: dev

      FeatureStoreConfigProfile:
        Type: AWS::AppConfig::ConfigurationProfile
        Properties:
          ApplicationId: !Ref FeatureStoreApp
          Name: features
          LocationUri: "hosted"

      HostedConfigVersion:
        Type: AWS::AppConfig::HostedConfigurationVersion
        Properties:
          ApplicationId: !Ref FeatureStoreApp
          ConfigurationProfileId: !Ref FeatureStoreConfigProfile
          Description: 'A sample hosted configuration version'
          Content: |
            {
                  "premium_features": {
                    "default": false,
                    "rules": {
                      "customer tier equals premium": {
                        "when_match": true,
                        "conditions": [
                          {
                            "action": "EQUALS",
                            "key": "tier",
                            "value": "premium"
                          }
                        ]
                      }
                    }
                  },
                  "ten_percent_off_campaign": {
                    "default": false
                  }
              }
          ContentType: 'application/json'

      ConfigDeployment:
        Type: AWS::AppConfig::Deployment
        Properties:
          ApplicationId: !Ref FeatureStoreApp
          ConfigurationProfileId: !Ref FeatureStoreConfigProfile
          ConfigurationVersion: !Ref HostedConfigVersion
          DeploymentStrategyId: "AppConfig.AllAtOnce"
          EnvironmentId: !Ref FeatureStoreDevEnv
    ```

=== "CDK"

    ```python hl_lines="11-22 24 29 35 42 50"
    import json

    import aws_cdk.aws_appconfig as appconfig
    from aws_cdk import core


    class SampleFeatureFlagStore(core.Construct):
        def __init__(self, scope: core.Construct, id_: str) -> None:
            super().__init__(scope, id_)

            features_config = {
                "premium_features": {
                    "default": False,
                    "rules": {
                        "customer tier equals premium": {
                            "when_match": True,
                            "conditions": [{"action": "EQUALS", "key": "tier", "value": "premium"}],
                        }
                    },
                },
                "ten_percent_off_campaign": {"default": True},
            }

            self.config_app = appconfig.CfnApplication(
                self,
                id="app",
                name="product-catalogue",
            )
            self.config_env = appconfig.CfnEnvironment(
                self,
                id="env",
                application_id=self.config_app.ref,
                name="dev-env",
            )
            self.config_profile = appconfig.CfnConfigurationProfile(
                self,
                id="profile",
                application_id=self.config_app.ref,
                location_uri="hosted",
                name="features",
            )
            self.hosted_cfg_version = appconfig.CfnHostedConfigurationVersion(
                self,
                "version",
                application_id=self.config_app.ref,
                configuration_profile_id=self.config_profile.ref,
                content=json.dumps(features_config),
                content_type="application/json",
            )
            self.app_config_deployment = appconfig.CfnDeployment(
                self,
                id="deploy",
                application_id=self.config_app.ref,
                configuration_profile_id=self.config_profile.ref,
                configuration_version=self.hosted_cfg_version.ref,
                deployment_strategy_id="AppConfig.AllAtOnce",
                environment_id=self.config_env.ref,
            )

    ```

### Evaluating a single feature flag

To get started, you'd need to initialize `AppConfigStore` and `FeatureFlags`. Then call `FeatureFlags` `evaluate` method to fetch, validate, and evaluate your feature.

The `evaluate` method supports two optional parameters:

* **context**: Value to be evaluated against each rule defined for the given feature
* **default**: Sentinel value to use in case we experience any issues with our store, or feature doesn't exist

=== "app.py"

    ```python hl_lines="3 9 13 17-19"
    from aws_lambda_powertools.utilities.feature_flags import FeatureFlags, AppConfigStore

    app_config = AppConfigStore(
        environment="dev",
        application="product-catalogue",
        name="features"
    )

    feature_flags = FeatureFlags(store=app_config)

    def lambda_handler(event, context):
        # Get customer's tier from incoming request
        ctx = { "tier": event.get("tier", "standard") }

        # Evaluate whether customer's tier has access to premium features
        # based on `has_premium_features` rules
        has_premium_features: bool = feature_flags.evaluate(name="premium_features",
                                                            context=ctx, default=False)
        if has_premium_features:
            # enable premium features
            ...
    ```

=== "event.json"

    ```json hl_lines="3"
    {
        "username": "lessa",
        "tier": "premium",
        "basked_id": "random_id"
    }
    ```
=== "features.json"

    ```json hl_lines="2 6 9-11"
    {
        "premium_features": {
            "default": false,
            "rules": {
                "customer tier equals premium": {
                    "when_match": true,
                    "conditions": [
                        {
                            "action": "EQUALS",
                            "key": "tier",
                            "value": "premium"
                        }
                    ]
                }
            }
        },
        "ten_percent_off_campaign": {
            "default": false
        }
    }
    ```

#### Static flags

We have a static flag named `ten_percent_off_campaign`. Meaning, there are no conditional rules, it's either ON or OFF for all customers.

In this case, we could omit the `context` parameter and simply evaluate whether we should apply the 10% discount.

=== "app.py"

    ```python hl_lines="12-13"
    from aws_lambda_powertools.utilities.feature_flags import FeatureFlags, AppConfigStore

    app_config = AppConfigStore(
        environment="dev",
        application="product-catalogue",
        name="features"
    )

    feature_flags = FeatureFlags(store=app_config)

    def lambda_handler(event, context):
        apply_discount: bool = feature_flags.evaluate(name="ten_percent_off_campaign",
                                                                default=False)

        if apply_discount:
            # apply 10% discount to product
            ...
    ```

=== "features.json"

    ```json hl_lines="2-3"
    {
        "ten_percent_off_campaign": {
            "default": false
        }
    }
    ```

### Getting all enabled features

As you might have noticed, each `evaluate` call means an API call to the Store and the more features you have the more costly this becomes.

You can use `get_enabled_features` method for scenarios where you need a list of all enabled features according to the input context.

=== "app.py"

    ```python hl_lines="17-20 23"
    from aws_lambda_powertools.event_handler.api_gateway import ApiGatewayResolver
    from aws_lambda_powertools.utilities.feature_flags import FeatureFlags, AppConfigStore

    app = ApiGatewayResolver()

    app_config = AppConfigStore(
        environment="dev",
        application="product-catalogue",
        name="features"
    )

    feature_flags = FeatureFlags(store=app_config)

    @app.get("/products")
    def list_products():
        ctx = {
            **app.current_event.headers,
            **app.current_event.json_body
        }

        # all_features is evaluated to ["geo_customer_campaign", "ten_percent_off_campaign"]
        all_features: list[str] = feature_flags.get_enabled_features(context=ctx)

        if "geo_customer_campaign" in all_features:
            # apply discounts based on geo
            ...

        if "ten_percent_off_campaign" in all_features:
            # apply additional 10% for all customers
            ...

    def lambda_handler(event, context):
        return app.resolve(event, context)
    ```

=== "event.json"

<<<<<<< HEAD
    ```json hl_lines="2 8"
    {
        "body": "{\"username\": \"lessa\", \"tier\": \"premium\", \"basked_id\": \"random_id\"}",
        "resource": "/products",
        "path": "/products",
        "httpMethod": "GET",
        "isBase64Encoded": false,
        "headers": {
            "CloudFront-Viewer-Country": "NL"
        }
    }
    ```
=======
	```json hl_lines="2 8"
	{
	  "body": "{\"username\": \"lessa\", \"tier\": \"premium\", \"basked_id\": \"random_id\"}",
	  "resource": "/products",
	  "path": "/products",
	  "httpMethod": "GET",
	  "isBase64Encoded": false,
	  "headers": {
		"CloudFront-Viewer-Country": "NL",
	  }
	}
	```
>>>>>>> 535b708c

=== "features.json"

    ```json hl_lines="17-18 20 27-29"
<<<<<<< HEAD
    {
        "premium_features": {
            "default": false,
            "rules": {
                "customer tier equals premium": {
                    "when_match": true,
                    "conditions": [
                        {
                            "action": "EQUALS",
                            "key": "tier",
                            "value": "premium"
                        }
                    ]
                }
            }
        },
        "ten_percent_off_campaign": {
            "default": true
        },
        "geo_customer_campaign": {
            "default": false,
            "rules": {
                "customer in temporary discount geo": {
                    "when_match": true,
                    "conditions": [
                        {
                            "action": "IN",
                            "key": "CloudFront-Viewer-Country",
                            "value": ["NL", "IE", "UK", "PL", "PT"]
                        }
                    ]
                }
            }
        }
=======
	{
	  "premium_features": {
		"default": false,
		"rules": {
		  "customer tier equals premium": {
			"when_match": true,
			"conditions": [
			  {
				"action": "EQUALS",
				"key": "tier",
				"value": "premium"
			  }
			]
		  }
		}
	  },
	  "ten_percent_off_campaign": {
		"default": true
	  },
	  "geo_customer_campaign": {
		"default": false,
		"rules": {
		  "customer in temporary discount geo": {
			"when_match": true,
			"conditions": [
			  {
				"action": "IN",
				"key": "CloudFront-Viewer-Country",
				"value": ["NL", "IE", "UK", "PL", "PT"],
			  }
			]
		  }
		}
	  }
>>>>>>> 535b708c
    }
    ```

## Advanced

### Schema

This utility expects a certain schema to be stored as JSON within AWS AppConfig.

#### Features

A feature can simply have its name and a `default` value. This is either on or off, also known as a [static flag](#static-flags).

=== "minimal_schema.json"

    ```json hl_lines="2-3"
    {
        "global_feature": {
            "default": true
        }
    }
    ```

If you need more control and want to provide context such as user group, permissions, location, etc., you need to add rules to your feature flag configuration.

#### Rules

When adding `rules` to a feature, they must contain:

1. A rule name as a key
2. `when_match` boolean value that should be used when conditions match
3. A list of `conditions` for evaluation

=== "feature_with_rules.json"

    ```json hl_lines="4-11"
    {
        "premium_feature": {
            "default": false,
            "rules": {
                "customer tier equals premium": {
                    "when_match": true,
                    "conditions": [
                        {
                            "action": "EQUALS",
                            "key": "tier",
                            "value": "premium"
                        }
                    ]
                }
            }
        }
    }
    ```

You can have multiple rules with different names. The rule engine will return the first result `when_match` of the matching rule configuration, or `default` value when none of the rules apply.

#### Conditions

The `conditions` block is a list of conditions that contain `action`, `key`, and `value` keys:

=== "conditions.json"

    ```json  hl_lines="5-7"
    {
        ...
        "conditions": [
            {
                "action": "EQUALS",
                "key": "tier",
                "value": "premium"
            }
        ]
    }
    ```

The `action` configuration can have 5 different values: `EQUALS`, `STARTSWITH`, `ENDSWITH`, `IN`, `NOT_IN`.

The `key` and `value` will be compared to the input from the context parameter.

**For multiple conditions**, we will evaluate the list of conditions as a logical `AND`, so all conditions needs to match to return `when_match` value.

#### Rule engine flowchart

Now that you've seen all properties of a feature flag schema, this flowchart describes how the rule engines makes a decision on when to return `True` or `False`.

![Rule engine ](../media/feat_flags_evaluation_workflow.png)

### Adjusting in-memory cache

By default, we cache configuration retrieved from the Store for 5 seconds for performance and reliability reasons.

You can override `max_age` parameter when instantiating the store.

    ```python hl_lines="7"
    from aws_lambda_powertools.utilities.feature_flags import FeatureFlags, AppConfigStore

    app_config = AppConfigStore(
        environment="dev",
        application="product-catalogue",
        name="features",
        max_age=300
    )
    ```

### Envelope

There are scenarios where you might want to include feature flags as part of an existing application configuration.

For this to work, you need to use a JMESPath expression via the `envelope` parameter to extract that key as the feature flags configuration.

=== "app.py"

    ```python hl_lines="7"
    from aws_lambda_powertools.utilities.feature_flags import FeatureFlags, AppConfigStore

    app_config = AppConfigStore(
        environment="dev",
        application="product-catalogue",
        name="configuration",
        envelope = "feature_flags"
    )
    ```

=== "configuration.json"

    ```json hl_lines="6"
    {
        "logging": {
            "level": "INFO",
            "sampling_rate": 0.1
        },
        "feature_flags": {
            "premium_feature": {
                "default": false,
                "rules": {
                    "customer tier equals premium": {
                        "when_match": true,
                        "conditions": [
                            {
                                "action": "EQUALS",
                                "key": "tier",
                                "value": "premium"
                            }
                        ]
                    }
                }
            },
            "feature2": {
                "default": false
            }
        }
    }
    ```

### Built-in store provider

!!! info "For GA, you'll be able to bring your own store."

#### AppConfig

AppConfig store provider fetches any JSON document from AWS AppConfig.

These are the available options for further customization.

Parameter | Default | Description
------------------------------------------------- | ------------------------------------------------- | ---------------------------------------------------------------------------------
**environment** | `""` | AWS AppConfig Environment, e.g. `test`
**application** | `""` | AWS AppConfig Application
**name** | `""` | AWS AppConfig Configuration name
**envelope** | `None` | JMESPath expression to use to extract feature flags configuration from AWS AppConfig configuration
**max_age** | `5` | Number of seconds to cache feature flags configuration fetched from AWS AppConfig
**sdk_config** | `None` | [Botocore Config object](https://botocore.amazonaws.com/v1/documentation/api/latest/reference/config.html){target="_blank"}
**jmespath_options** | `None` | For advanced use cases when you want to bring your own [JMESPath functions](https://github.com/jmespath/jmespath.py#custom-functions){target="_blank"}

=== "appconfig_store_example.py"

    ```python hl_lines="19-25"
    from botocore.config import Config

    import jmespath

    boto_config = Config(read_timeout=10, retries={"total_max_attempts": 2})

    # Custom JMESPath functions
    class CustomFunctions(jmespath.functions.Functions):

        @jmespath.functions.signature({'types': ['string']})
        def _func_special_decoder(self, s):
            return my_custom_decoder_logic(s)


    custom_jmespath_options = {"custom_functions": CustomFunctions()}


    app_config = AppConfigStore(
        environment="dev",
        application="product-catalogue",
        name="configuration",
        max_age=120,
        envelope = "features",
        sdk_config=boto_config,
        jmespath_options=custom_jmespath_options
    )
    ```

## Testing your code

You can unit test your feature flags locally and independently without setting up AWS AppConfig.

`AppConfigStore` only fetches a JSON document with a specific schema. This allows you to mock the response and use it to verify the rule evaluation.

!!! warning "This excerpt relies on `pytest` and `pytest-mock` dependencies"

=== "test_feature_flags_independently.py"

    ```python hl_lines="9-11"
    from typing import Dict, List, Optional

    from aws_lambda_powertools.utilities.feature_flags import FeatureFlags, AppConfigStore, RuleAction


    def init_feature_flags(mocker, mock_schema, envelope="") -> FeatureFlags:
        """Mock AppConfig Store get_configuration method to use mock schema instead"""

        method_to_mock = "aws_lambda_powertools.utilities.feature_flags.AppConfigStore.get_configuration"
        mocked_get_conf = mocker.patch(method_to_mock)
        mocked_get_conf.return_value = mock_schema

        app_conf_store = AppConfigStore(
            environment="test_env",
            application="test_app",
            name="test_conf_name",
            envelope=envelope,
        )

        return FeatureFlags(store=app_conf_store)


    def test_flags_condition_match(mocker):
        # GIVEN
        expected_value = True
        mocked_app_config_schema = {
            "my_feature": {
                "default": expected_value,
                "rules": {
                    "tenant id equals 12345": {
                        "when_match": True,
                        "conditions": [
                            {
                                "action": RuleAction.EQUALS.value,
                                "key": "tenant_id",
                                "value": "12345",
                            }
                        ],
                    }
                },
                }
        }

        # WHEN
        ctx = {"tenant_id": "12345", "username": "a"}
        feature_flags = init_feature_flags(mocker=mocker, mock_schema=mocked_app_config_schema)
        flag = feature_flags.evaluate(name="my_feature", context=ctx, default=False)

        # THEN
        assert flag == expected_value
    ```

## Feature flags vs Parameters vs env vars

Method | When to use | Requires new deployment on changes | Supported services
------------------------------------------------- | --------------------------------------------------------------------------------- | ------------------------------------------------- | -------------------------------------------------
**[Environment variables](https://docs.aws.amazon.com/lambda/latest/dg/configuration-envvars.html){target="_blank"}** | Simple configuration that will rarely if ever change, because changing it requires a Lambda function deployment. | Yes | Lambda
**[Parameters utility](parameters.md)** | Access to secrets, or fetch parameters in different formats from AWS System Manager Parameter Store or Amazon DynamoDB. | No | Parameter Store, DynamoDB, Secrets Manager, AppConfig
**Feature flags utility** | Rule engine to define when one or multiple features should be enabled depending on the input. | No | AppConfig<|MERGE_RESOLUTION|>--- conflicted
+++ resolved
@@ -325,7 +325,6 @@
 
 === "event.json"
 
-<<<<<<< HEAD
     ```json hl_lines="2 8"
     {
         "body": "{\"username\": \"lessa\", \"tier\": \"premium\", \"basked_id\": \"random_id\"}",
@@ -338,25 +337,9 @@
         }
     }
     ```
-=======
-	```json hl_lines="2 8"
-	{
-	  "body": "{\"username\": \"lessa\", \"tier\": \"premium\", \"basked_id\": \"random_id\"}",
-	  "resource": "/products",
-	  "path": "/products",
-	  "httpMethod": "GET",
-	  "isBase64Encoded": false,
-	  "headers": {
-		"CloudFront-Viewer-Country": "NL",
-	  }
-	}
-	```
->>>>>>> 535b708c
-
 === "features.json"
 
     ```json hl_lines="17-18 20 27-29"
-<<<<<<< HEAD
     {
         "premium_features": {
             "default": false,
@@ -391,42 +374,6 @@
                 }
             }
         }
-=======
-	{
-	  "premium_features": {
-		"default": false,
-		"rules": {
-		  "customer tier equals premium": {
-			"when_match": true,
-			"conditions": [
-			  {
-				"action": "EQUALS",
-				"key": "tier",
-				"value": "premium"
-			  }
-			]
-		  }
-		}
-	  },
-	  "ten_percent_off_campaign": {
-		"default": true
-	  },
-	  "geo_customer_campaign": {
-		"default": false,
-		"rules": {
-		  "customer in temporary discount geo": {
-			"when_match": true,
-			"conditions": [
-			  {
-				"action": "IN",
-				"key": "CloudFront-Viewer-Country",
-				"value": ["NL", "IE", "UK", "PL", "PT"],
-			  }
-			]
-		  }
-		}
-	  }
->>>>>>> 535b708c
     }
     ```
 
