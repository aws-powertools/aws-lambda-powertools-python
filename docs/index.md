---
title: Homepage
description: AWS Lambda Powertools for Python
---

<!-- markdownlint-disable MD043 -->

???+ danger
    This documentation is for v2 that is not yet released.

A suite of utilities for AWS Lambda functions to ease adopting best practices such as tracing, structured logging, custom metrics, idempotency, batching, and more.

???+ note
<<<<<<< HEAD
    Powertools is also available for [Java](https://awslabs.github.io/aws-lambda-powertools-java/){target="_blank"}, [TypeScript](https://awslabs.github.io/aws-lambda-powertools-typescript/latest/){target="_blank"}, and [.NET](https://awslabs.github.io/aws-lambda-powertools-dotnet/){target="_blank"}
=======
    Lambda Powertools is also available for [Java](https://awslabs.github.io/aws-lambda-powertools-java/){target="_blank"}, [TypeScript](https://awslabs.github.io/aws-lambda-powertools-typescript/latest/){target="_blank"}, and [.NET](https://awslabs.github.io/aws-lambda-powertools-dotnet/){target="_blank"}.
>>>>>>> ac48766b

## Install

Powertools is available in the following formats:

<<<<<<< HEAD
* **Lambda Layer (x86_64)**: [**arn:aws:lambda:{region}:017000801446:layer:AWSLambdaPowertoolsPythonV2:1**](#){: .copyMe}:clipboard:
* **Lambda Layer (arm64)**: [**arn:aws:lambda:{region}:017000801446:layer:AWSLambdaPowertoolsPythonV2-Arm64:1**](#){: .copyMe}:clipboard:
=======
* **Lambda Layer**: [**arn:aws:lambda:{region}:017000801446:layer:AWSLambdaPowertoolsPython:39**](#){: .copyMe}:clipboard:
>>>>>>> ac48766b
* **PyPi**: **`pip install aws-lambda-powertools`**

???+ info "Some utilities require additional dependencies"
    You can stop reading if you're using Lambda Layer.

    [Tracer](./core/tracer.md){target="_blank"}, [Validation](./utilities/validation.md){target="_blank"} and [Parser](./utilities/parser.md){target="_blank"} require additional dependencies. If you prefer to install all of them, use `pip install aws-lambda-powertools[all]`.

???+ hint "Support this project by using Lambda Layers :heart:"
    Lambda Layers allow us to understand who uses this library in a non-intrusive way. This helps us justify and gain future investments for other Lambda Powertools languages.

    When using Layers, you can add Lambda Powertools as a dev dependency (or as part of your virtual env) to not impact the development process.

### Local development

Powertools relies on the AWS SDK bundled in the Lambda runtime. This helps us achieve an optimal package size and initialization.

This means you need to add AWS SDK as a development dependency (not as a production dependency).

* **Pip**: `pip install aws-lambda-powertools[aws-sdk]`
* **Poetry**: `poetry add aws-lambda-powertools[aws-sdk] --dev`
* **Pipenv**: `pipenv install --dev "aws-lambda-powertools[aws-sdk]"`

???+ note "Local emulation"
    If you're running your code locally with [AWS SAM CLI](https://github.com/aws/aws-sam-cli){target="_blank"}, and not with your Python/IDE interpreter directly, this is not necessary. SAM CLI already brings the AWS SDK in its emulation image.

### Lambda Layer

[Lambda Layer](https://docs.aws.amazon.com/lambda/latest/dg/configuration-layers.html){target="_blank"} is a .zip file archive that can contain additional code, pre-packaged dependencies, data,  or configuration files. Layers promote code sharing and separation of responsibilities so that you can iterate faster on writing business logic.

You can include Lambda Powertools Lambda Layer using [AWS Lambda Console](https://docs.aws.amazon.com/lambda/latest/dg/invocation-layers.html#invocation-layers-using){target="_blank"}, or your preferred deployment framework.

??? note "Note: Expand to copy any regional Lambda Layer ARN"

<<<<<<< HEAD
    === "x86_64"

        | Region           | Layer ARN                                                                                                 |
        | ---------------- | --------------------------------------------------------------------------------------------------------- |
        | `af-south-1`     | [arn:aws:lambda:af-south-1:017000801446:layer:AWSLambdaPowertoolsPythonV2:1](#){: .copyMe}:clipboard:     |
        | `ap-east-1`      | [arn:aws:lambda:ap-east-1:017000801446:layer:AWSLambdaPowertoolsPythonV2:1](#){: .copyMe}:clipboard:      |
        | `ap-northeast-1` | [arn:aws:lambda:ap-northeast-1:017000801446:layer:AWSLambdaPowertoolsPythonV2:1](#){: .copyMe}:clipboard: |
        | `ap-northeast-2` | [arn:aws:lambda:ap-northeast-2:017000801446:layer:AWSLambdaPowertoolsPythonV2:1](#){: .copyMe}:clipboard: |
        | `ap-northeast-3` | [arn:aws:lambda:ap-northeast-3:017000801446:layer:AWSLambdaPowertoolsPythonV2:1](#){: .copyMe}:clipboard: |
        | `ap-south-1`     | [arn:aws:lambda:ap-south-1:017000801446:layer:AWSLambdaPowertoolsPythonV2:1](#){: .copyMe}:clipboard:     |
        | `ap-southeast-1` | [arn:aws:lambda:ap-southeast-1:017000801446:layer:AWSLambdaPowertoolsPythonV2:1](#){: .copyMe}:clipboard: |
        | `ap-southeast-2` | [arn:aws:lambda:ap-southeast-2:017000801446:layer:AWSLambdaPowertoolsPythonV2:1](#){: .copyMe}:clipboard: |
        | `ap-southeast-3` | [arn:aws:lambda:ap-southeast-3:017000801446:layer:AWSLambdaPowertoolsPythonV2:1](#){: .copyMe}:clipboard: |
        | `ca-central-1`   | [arn:aws:lambda:ca-central-1:017000801446:layer:AWSLambdaPowertoolsPythonV2:1](#){: .copyMe}:clipboard:   |
        | `eu-central-1`   | [arn:aws:lambda:eu-central-1:017000801446:layer:AWSLambdaPowertoolsPythonV2:1](#){: .copyMe}:clipboard:   |
        | `eu-north-1`     | [arn:aws:lambda:eu-north-1:017000801446:layer:AWSLambdaPowertoolsPythonV2:1](#){: .copyMe}:clipboard:     |
        | `eu-south-1`     | [arn:aws:lambda:eu-south-1:017000801446:layer:AWSLambdaPowertoolsPythonV2:1](#){: .copyMe}:clipboard:     |
        | `eu-west-1`      | [arn:aws:lambda:eu-west-1:017000801446:layer:AWSLambdaPowertoolsPythonV2:1](#){: .copyMe}:clipboard:      |
        | `eu-west-2`      | [arn:aws:lambda:eu-west-2:017000801446:layer:AWSLambdaPowertoolsPythonV2:1](#){: .copyMe}:clipboard:      |
        | `eu-west-3`      | [arn:aws:lambda:eu-west-3:017000801446:layer:AWSLambdaPowertoolsPythonV2:1](#){: .copyMe}:clipboard:      |
        | `me-south-1`     | [arn:aws:lambda:me-south-1:017000801446:layer:AWSLambdaPowertoolsPythonV2:1](#){: .copyMe}:clipboard:     |
        | `sa-east-1`      | [arn:aws:lambda:sa-east-1:017000801446:layer:AWSLambdaPowertoolsPythonV2:1](#){: .copyMe}:clipboard:      |
        | `us-east-1`      | [arn:aws:lambda:us-east-1:017000801446:layer:AWSLambdaPowertoolsPythonV2:1](#){: .copyMe}:clipboard:      |
        | `us-east-2`      | [arn:aws:lambda:us-east-2:017000801446:layer:AWSLambdaPowertoolsPythonV2:1](#){: .copyMe}:clipboard:      |
        | `us-west-1`      | [arn:aws:lambda:us-west-1:017000801446:layer:AWSLambdaPowertoolsPythonV2:1](#){: .copyMe}:clipboard:      |
        | `us-west-2`      | [arn:aws:lambda:us-west-2:017000801446:layer:AWSLambdaPowertoolsPythonV2:1](#){: .copyMe}:clipboard:      |

    === "arm64"

        | Region           | Layer ARN                                                                                                       |
        | ---------------- | --------------------------------------------------------------------------------------------------------------- |
        | `af-south-1`     | [arn:aws:lambda:af-south-1:017000801446:layer:AWSLambdaPowertoolsPythonV2-Arm64:1](#){: .copyMe}:clipboard:     |
        | `ap-east-1`      | [arn:aws:lambda:ap-east-1:017000801446:layer:AWSLambdaPowertoolsPythonV2-Arm64:1](#){: .copyMe}:clipboard:      |
        | `ap-northeast-1` | [arn:aws:lambda:ap-northeast-1:017000801446:layer:AWSLambdaPowertoolsPythonV2-Arm64:1](#){: .copyMe}:clipboard: |
        | `ap-northeast-2` | [arn:aws:lambda:ap-northeast-2:017000801446:layer:AWSLambdaPowertoolsPythonV2-Arm64:1](#){: .copyMe}:clipboard: |
        | `ap-northeast-3` | [arn:aws:lambda:ap-northeast-3:017000801446:layer:AWSLambdaPowertoolsPythonV2-Arm64:1](#){: .copyMe}:clipboard: |
        | `ap-south-1`     | [arn:aws:lambda:ap-south-1:017000801446:layer:AWSLambdaPowertoolsPythonV2-Arm64:1](#){: .copyMe}:clipboard:     |
        | `ap-southeast-1` | [arn:aws:lambda:ap-southeast-1:017000801446:layer:AWSLambdaPowertoolsPythonV2-Arm64:1](#){: .copyMe}:clipboard: |
        | `ap-southeast-2` | [arn:aws:lambda:ap-southeast-2:017000801446:layer:AWSLambdaPowertoolsPythonV2-Arm64:1](#){: .copyMe}:clipboard: |
        | `ap-southeast-3` | [arn:aws:lambda:ap-southeast-3:017000801446:layer:AWSLambdaPowertoolsPythonV2-Arm64:1](#){: .copyMe}:clipboard: |
        | `ca-central-1`   | [arn:aws:lambda:ca-central-1:017000801446:layer:AWSLambdaPowertoolsPythonV2-Arm64:1](#){: .copyMe}:clipboard:   |
        | `eu-central-1`   | [arn:aws:lambda:eu-central-1:017000801446:layer:AWSLambdaPowertoolsPythonV2-Arm64:1](#){: .copyMe}:clipboard:   |
        | `eu-north-1`     | [arn:aws:lambda:eu-north-1:017000801446:layer:AWSLambdaPowertoolsPythonV2-Arm64:1](#){: .copyMe}:clipboard:     |
        | `eu-south-1`     | [arn:aws:lambda:eu-south-1:017000801446:layer:AWSLambdaPowertoolsPythonV2-Arm64:1](#){: .copyMe}:clipboard:     |
        | `eu-west-1`      | [arn:aws:lambda:eu-west-1:017000801446:layer:AWSLambdaPowertoolsPythonV2-Arm64:1](#){: .copyMe}:clipboard:      |
        | `eu-west-2`      | [arn:aws:lambda:eu-west-2:017000801446:layer:AWSLambdaPowertoolsPythonV2-Arm64:1](#){: .copyMe}:clipboard:      |
        | `eu-west-3`      | [arn:aws:lambda:eu-west-3:017000801446:layer:AWSLambdaPowertoolsPythonV2-Arm64:1](#){: .copyMe}:clipboard:      |
        | `me-south-1`     | [arn:aws:lambda:me-south-1:017000801446:layer:AWSLambdaPowertoolsPythonV2-Arm64:1](#){: .copyMe}:clipboard:     |
        | `sa-east-1`      | [arn:aws:lambda:sa-east-1:017000801446:layer:AWSLambdaPowertoolsPythonV2-Arm64:1](#){: .copyMe}:clipboard:      |
        | `us-east-1`      | [arn:aws:lambda:us-east-1:017000801446:layer:AWSLambdaPowertoolsPythonV2-Arm64:1](#){: .copyMe}:clipboard:      |
        | `us-east-2`      | [arn:aws:lambda:us-east-2:017000801446:layer:AWSLambdaPowertoolsPythonV2-Arm64:1](#){: .copyMe}:clipboard:      |
        | `us-west-1`      | [arn:aws:lambda:us-west-1:017000801446:layer:AWSLambdaPowertoolsPythonV2-Arm64:1](#){: .copyMe}:clipboard:      |
        | `us-west-2`      | [arn:aws:lambda:us-west-2:017000801446:layer:AWSLambdaPowertoolsPythonV2-Arm64:1](#){: .copyMe}:clipboard:      |

=== "x86_64"

    === "SAM"

        ```yaml hl_lines="5"
        MyLambdaFunction:
            Type: AWS::Serverless::Function
            Properties:
                Layers:
                    - !Sub arn:aws:lambda:${AWS::Region}:017000801446:layer:AWSLambdaPowertoolsPythonV2:1
        ```
=======
    | Region           | Layer ARN                                                                                                |
    | ---------------- | -------------------------------------------------------------------------------------------------------- |
    | `af-south-1`     | [arn:aws:lambda:af-south-1:017000801446:layer:AWSLambdaPowertoolsPython:39](#){: .copyMe}:clipboard:     |
    | `ap-east-1`      | [arn:aws:lambda:ap-east-1:017000801446:layer:AWSLambdaPowertoolsPython:39](#){: .copyMe}:clipboard:      |
    | `ap-northeast-1` | [arn:aws:lambda:ap-northeast-1:017000801446:layer:AWSLambdaPowertoolsPython:39](#){: .copyMe}:clipboard: |
    | `ap-northeast-2` | [arn:aws:lambda:ap-northeast-2:017000801446:layer:AWSLambdaPowertoolsPython:39](#){: .copyMe}:clipboard: |
    | `ap-northeast-3` | [arn:aws:lambda:ap-northeast-3:017000801446:layer:AWSLambdaPowertoolsPython:39](#){: .copyMe}:clipboard: |
    | `ap-south-1`     | [arn:aws:lambda:ap-south-1:017000801446:layer:AWSLambdaPowertoolsPython:39](#){: .copyMe}:clipboard:     |
    | `ap-southeast-1` | [arn:aws:lambda:ap-southeast-1:017000801446:layer:AWSLambdaPowertoolsPython:39](#){: .copyMe}:clipboard: |
    | `ap-southeast-2` | [arn:aws:lambda:ap-southeast-2:017000801446:layer:AWSLambdaPowertoolsPython:39](#){: .copyMe}:clipboard: |
    | `ap-southeast-3` | [arn:aws:lambda:ap-southeast-3:017000801446:layer:AWSLambdaPowertoolsPython:39](#){: .copyMe}:clipboard: |
    | `ca-central-1`   | [arn:aws:lambda:ca-central-1:017000801446:layer:AWSLambdaPowertoolsPython:39](#){: .copyMe}:clipboard:   |
    | `eu-central-1`   | [arn:aws:lambda:eu-central-1:017000801446:layer:AWSLambdaPowertoolsPython:39](#){: .copyMe}:clipboard:   |
    | `eu-north-1`     | [arn:aws:lambda:eu-north-1:017000801446:layer:AWSLambdaPowertoolsPython:39](#){: .copyMe}:clipboard:     |
    | `eu-south-1`     | [arn:aws:lambda:eu-south-1:017000801446:layer:AWSLambdaPowertoolsPython:39](#){: .copyMe}:clipboard:     |
    | `eu-west-1`      | [arn:aws:lambda:eu-west-1:017000801446:layer:AWSLambdaPowertoolsPython:39](#){: .copyMe}:clipboard:      |
    | `eu-west-2`      | [arn:aws:lambda:eu-west-2:017000801446:layer:AWSLambdaPowertoolsPython:39](#){: .copyMe}:clipboard:      |
    | `eu-west-3`      | [arn:aws:lambda:eu-west-3:017000801446:layer:AWSLambdaPowertoolsPython:39](#){: .copyMe}:clipboard:      |
    | `me-south-1`     | [arn:aws:lambda:me-south-1:017000801446:layer:AWSLambdaPowertoolsPython:39](#){: .copyMe}:clipboard:     |
    | `sa-east-1`      | [arn:aws:lambda:sa-east-1:017000801446:layer:AWSLambdaPowertoolsPython:39](#){: .copyMe}:clipboard:      |
    | `us-east-1`      | [arn:aws:lambda:us-east-1:017000801446:layer:AWSLambdaPowertoolsPython:39](#){: .copyMe}:clipboard:      |
    | `us-east-2`      | [arn:aws:lambda:us-east-2:017000801446:layer:AWSLambdaPowertoolsPython:39](#){: .copyMe}:clipboard:      |
    | `us-west-1`      | [arn:aws:lambda:us-west-1:017000801446:layer:AWSLambdaPowertoolsPython:39](#){: .copyMe}:clipboard:      |
    | `us-west-2`      | [arn:aws:lambda:us-west-2:017000801446:layer:AWSLambdaPowertoolsPython:39](#){: .copyMe}:clipboard:      |

??? question "Can't find our Lambda Layer for your preferred AWS region?"
    You can use [Serverless Application Repository (SAR)](#sar) method, our [CDK Layer Construct](https://github.com/aws-samples/cdk-lambda-powertools-python-layer){target="_blank"}, or PyPi like you normally would for any other library.

    Please do file a feature request with the region you'd want us to prioritize making our Lambda Layer available.

=== "SAM"

    ```yaml hl_lines="5"
    MyLambdaFunction:
        Type: AWS::Serverless::Function
        Properties:
            Layers:
                - !Sub arn:aws:lambda:${AWS::Region}:017000801446:layer:AWSLambdaPowertoolsPython:39
    ```
>>>>>>> ac48766b

    === "Serverless framework"

<<<<<<< HEAD
        ```yaml hl_lines="5"
    	functions:
    		hello:
    		  handler: lambda_function.lambda_handler
    		  layers:
    			- arn:aws:lambda:${aws:region}:017000801446:layer:AWSLambdaPowertoolsPythonV2:1
        ```
=======
    ```yaml hl_lines="5"
	functions:
		hello:
		  handler: lambda_function.lambda_handler
		  layers:
			- arn:aws:lambda:${aws:region}:017000801446:layer:AWSLambdaPowertoolsPython:39
    ```
>>>>>>> ac48766b

    === "CDK"

        ```python hl_lines="11 16"
        from aws_cdk import core, aws_lambda

        class SampleApp(core.Construct):

            def __init__(self, scope: core.Construct, id_: str, env: core.Environment) -> None:
                super().__init__(scope, id_)

<<<<<<< HEAD
                powertools_layer = aws_lambda.LayerVersion.from_layer_version_arn(
                    self,
                    id="lambda-powertools",
                    layer_version_arn=f"arn:aws:lambda:{env.region}:017000801446:layer:AWSLambdaPowertoolsPythonV2:1"
                )
                aws_lambda.Function(self,
                    'sample-app-lambda',
                    runtime=aws_lambda.Runtime.PYTHON_3_9,
                    layers=[powertools_layer]
                    # other props...
                )
        ```
=======
            powertools_layer = aws_lambda.LayerVersion.from_layer_version_arn(
                self,
                id="lambda-powertools",
                layer_version_arn=f"arn:aws:lambda:{env.region}:017000801446:layer:AWSLambdaPowertoolsPython:39"
            )
            aws_lambda.Function(self,
                'sample-app-lambda',
                runtime=aws_lambda.Runtime.PYTHON_3_9,
                layers=[powertools_layer]
                # other props...
            )
    ```
>>>>>>> ac48766b

    === "Terraform"

        ```terraform hl_lines="9 38"
        terraform {
          required_version = "~> 1.0.5"
          required_providers {
            aws = "~> 3.50.0"
          }
        }

        provider "aws" {
          region  = "{region}"
        }

        resource "aws_iam_role" "iam_for_lambda" {
          name = "iam_for_lambda"

          assume_role_policy = <<EOF
            {
              "Version": "2012-10-17",
              "Statement": [
                {
                  "Action": "sts:AssumeRole",
                  "Principal": {
                    "Service": "lambda.amazonaws.com"
                  },
                  "Effect": "Allow"
                }
              ]
            }
            EOF
    	}

        resource "aws_lambda_function" "test_lambda" {
          filename      = "lambda_function_payload.zip"
          function_name = "lambda_function_name"
          role          = aws_iam_role.iam_for_lambda.arn
          handler       = "index.test"
          runtime 		= "python3.9"
          layers 		= ["arn:aws:lambda:{region}:017000801446:layer:AWSLambdaPowertoolsPythonV2:1"]

          source_code_hash = filebase64sha256("lambda_function_payload.zip")
        }

<<<<<<< HEAD
=======
    resource "aws_lambda_function" "test_lambda" {
      filename      = "lambda_function_payload.zip"
      function_name = "lambda_function_name"
      role          = aws_iam_role.iam_for_lambda.arn
      handler       = "index.test"
      runtime 		= "python3.9"
      layers 		= ["arn:aws:lambda:{region}:017000801446:layer:AWSLambdaPowertoolsPython:39"]
>>>>>>> ac48766b

        ```

    === "Amplify"

        ```zsh
        # Create a new one with the layer
        ❯ amplify add function
        ? Select which capability you want to add: Lambda function (serverless function)
        ? Provide an AWS Lambda function name: <NAME-OF-FUNCTION>
        ? Choose the runtime that you want to use: Python
        ? Do you want to configure advanced settings? Yes
        ...
        ? Do you want to enable Lambda layers for this function? Yes
        ? Enter up to 5 existing Lambda layer ARNs (comma-separated): arn:aws:lambda:eu-central-1:017000801446:layer:AWSLambdaPowertoolsPythonV2:1
        ❯ amplify push -y


        # Updating an existing function and add the layer
        ❯ amplify update function
        ? Select the Lambda function you want to update test2
        General information
        - Name: <NAME-OF-FUNCTION>
        ? Which setting do you want to update? Lambda layers configuration
        ? Do you want to enable Lambda layers for this function? Yes
        ? Enter up to 5 existing Lambda layer ARNs (comma-separated): arn:aws:lambda:eu-central-1:017000801446:layer:AWSLambdaPowertoolsPythonV2:1
        ? Do you want to edit the local lambda function now? No
        ```

    === "Get the Layer .zip contents"
    	Change {region} to your AWS region, e.g. `eu-west-1`

<<<<<<< HEAD
        ```bash title="AWS CLI"
    	aws lambda get-layer-version-by-arn --arn arn:aws:lambda:{region}:017000801446:layer:AWSLambdaPowertoolsPythonV2:1 --region {region}
        ```
=======
=== "Amplify"

    ```zsh
    # Create a new one with the layer
    ❯ amplify add function
    ? Select which capability you want to add: Lambda function (serverless function)
    ? Provide an AWS Lambda function name: <NAME-OF-FUNCTION>
    ? Choose the runtime that you want to use: Python
    ? Do you want to configure advanced settings? Yes
    ...
    ? Do you want to enable Lambda layers for this function? Yes
    ? Enter up to 5 existing Lambda layer ARNs (comma-separated): arn:aws:lambda:eu-central-1:017000801446:layer:AWSLambdaPowertoolsPython:39
    ❯ amplify push -y


    # Updating an existing function and add the layer
    ❯ amplify update function
    ? Select the Lambda function you want to update test2
    General information
    - Name: <NAME-OF-FUNCTION>
    ? Which setting do you want to update? Lambda layers configuration
    ? Do you want to enable Lambda layers for this function? Yes
    ? Enter up to 5 existing Lambda layer ARNs (comma-separated): arn:aws:lambda:eu-central-1:017000801446:layer:AWSLambdaPowertoolsPython:39
    ? Do you want to edit the local lambda function now? No
    ```
>>>>>>> ac48766b

        The pre-signed URL to download this Lambda Layer will be within `Location` key.

<<<<<<< HEAD
=== "arm64"

    === "SAM"

        ```yaml hl_lines="6"
        MyLambdaFunction:
            Type: AWS::Serverless::Function
            Properties:
                Architectures: [arm64]
                Layers:
                    - !Sub arn:aws:lambda:${AWS::Region}:017000801446:layer:AWSLambdaPowertoolsPythonV2-Arm64:1
        ```

    === "Serverless framework"

        ```yaml hl_lines="6"
    	functions:
    		hello:
    		    handler: lambda_function.lambda_handler
                architecture: arm64
    		    layers:
    		  	- arn:aws:lambda:${aws:region}:017000801446:layer:AWSLambdaPowertoolsPythonV2-Arm64:1
        ```

    === "CDK"

        ```python hl_lines="11 17"
        from aws_cdk import core, aws_lambda

        class SampleApp(core.Construct):

            def __init__(self, scope: core.Construct, id_: str, env: core.Environment) -> None:
                super().__init__(scope, id_)

                powertools_layer = aws_lambda.LayerVersion.from_layer_version_arn(
                    self,
                    id="lambda-powertools",
                    layer_version_arn=f"arn:aws:lambda:{env.region}:017000801446:layer:AWSLambdaPowertoolsPythonV2-Arm64:1"
                )
                aws_lambda.Function(self,
                    'sample-app-lambda',
                    runtime=aws_lambda.Runtime.PYTHON_3_9,
                    architecture=aws_lambda.Architecture.ARM_64,
                    layers=[powertools_layer]
                    # other props...
                )
        ```

    === "Terraform"

        ```terraform hl_lines="9 37"
        terraform {
          required_version = "~> 1.0.5"
          required_providers {
            aws = "~> 3.50.0"
          }
        }

        provider "aws" {
          region  = "{region}"
        }

        resource "aws_iam_role" "iam_for_lambda" {
          name = "iam_for_lambda"

          assume_role_policy = <<EOF
            {
              "Version": "2012-10-17",
              "Statement": [
                {
                  "Action": "sts:AssumeRole",
                  "Principal": {
                    "Service": "lambda.amazonaws.com"
                  },
                  "Effect": "Allow"
                }
              ]
            }
            EOF
    	}

        resource "aws_lambda_function" "test_lambda" {
          filename      = "lambda_function_payload.zip"
          function_name = "lambda_function_name"
          role          = aws_iam_role.iam_for_lambda.arn
          handler       = "index.test"
          runtime 		= "python3.9"
          layers 		= ["arn:aws:lambda:{region}:017000801446:layer:AWSLambdaPowertoolsPythonV2-Arm64:1"]
          architectures = ["arm64"]

          source_code_hash = filebase64sha256("lambda_function_payload.zip")
        }


        ```

    === "Amplify"

        ```zsh
        # Create a new one with the layer
        ❯ amplify add function
        ? Select which capability you want to add: Lambda function (serverless function)
        ? Provide an AWS Lambda function name: <NAME-OF-FUNCTION>
        ? Choose the runtime that you want to use: Python
        ? Do you want to configure advanced settings? Yes
        ...
        ? Do you want to enable Lambda layers for this function? Yes
        ? Enter up to 5 existing Lambda layer ARNs (comma-separated): arn:aws:lambda:eu-central-1:017000801446:layer:AWSLambdaPowertoolsPythonV2-Arm64:1
        ❯ amplify push -y


        # Updating an existing function and add the layer
        ❯ amplify update function
        ? Select the Lambda function you want to update test2
        General information
        - Name: <NAME-OF-FUNCTION>
        ? Which setting do you want to update? Lambda layers configuration
        ? Do you want to enable Lambda layers for this function? Yes
        ? Enter up to 5 existing Lambda layer ARNs (comma-separated): arn:aws:lambda:eu-central-1:017000801446:layer:AWSLambdaPowertoolsPythonV2-Arm64:1
        ? Do you want to edit the local lambda function now? No
        ```

    === "Get the Layer .zip contents"
    	Change {region} to your AWS region, e.g. `eu-west-1`
=======
    ```bash title="AWS CLI"
	aws lambda get-layer-version-by-arn --arn arn:aws:lambda:{region}:017000801446:layer:AWSLambdaPowertoolsPython:39 --region {region}
    ```
>>>>>>> ac48766b

        ```bash title="AWS CLI"
    	aws lambda get-layer-version-by-arn --arn arn:aws:lambda:{region}:017000801446:layer:AWSLambdaPowertoolsPythonV2-Arm64:1 --region {region}
        ```

        The pre-signed URL to download this Lambda Layer will be within `Location` key.

???+ warning "Warning: Limitations"

	Container Image deployment (OCI) or inline Lambda functions do not support Lambda Layers.

	Lambda Powertools Lambda Layer do not include `pydantic` library - required dependency for the `parser` utility. See [SAR](#sar) option instead.

#### SAR

Serverless Application Repository (SAR) App deploys a CloudFormation stack with a copy of our Lambda Layer in your AWS account and region.

Despite having more steps compared to the [public Layer ARN](#lambda-layer) option, the benefit is that you can specify a semantic version you want to use.

| App                                                                                                                                                                  | ARN                                                                                                                               | Description                                                           |
| -------------------------------------------------------------------------------------------------------------------------------------------------------------------- | --------------------------------------------------------------------------------------------------------------------------------- | --------------------------------------------------------------------- |
| [aws-lambda-powertools-python-layer-v2](https://serverlessrepo.aws.amazon.com/applications/eu-west-1/057560766410/aws-lambda-powertools-python-layer-v2)             | [arn:aws:serverlessrepo:eu-west-1:057560766410:applications/aws-lambda-powertools-python-layer-v2](#){: .copyMe}:clipboard:       | Contains all extra dependencies (e.g: pydantic).                      |
| [aws-lambda-powertools-python-layer-v2-arm64](https://serverlessrepo.aws.amazon.com/applications/eu-west-1/057560766410/aws-lambda-powertools-python-layer-v2-arm64) | [arn:aws:serverlessrepo:eu-west-1:057560766410:applications/aws-lambda-powertools-python-layer-v2-arm64](#){: .copyMe}:clipboard: | Contains all extra dependencies (e.g: pydantic). For arm64 functions. |

???+ tip
	You can create a shared Lambda Layers stack and make this along with other account level layers stack.

If using SAM, you can include this SAR App as part of your shared Layers stack, and lock to a specific semantic version. Once deployed, it'll be available across the account this is deployed to.

=== "SAM"

    ```yaml hl_lines="5-6 12-13"
    AwsLambdaPowertoolsPythonLayer:
        Type: AWS::Serverless::Application
        Properties:
            Location:
                ApplicationId: arn:aws:serverlessrepo:eu-west-1:057560766410:applications/aws-lambda-powertools-python-layer-v2
                SemanticVersion: 2.0.0 # change to latest semantic version available in SAR

    MyLambdaFunction:
        Type: AWS::Serverless::Function
        Properties:
            Layers:
                # fetch Layer ARN from SAR App stack output
                - !GetAtt AwsLambdaPowertoolsPythonLayer.Outputs.LayerVersionArn
    ```

=== "Serverless framework"

    ```yaml hl_lines="5 8 10-11"
    functions:
        main:
        handler: lambda_function.lambda_handler
        layers:
            - !GetAtt AwsLambdaPowertoolsPythonLayer.Outputs.LayerVersionArn

    resources:
        Transform: AWS::Serverless-2016-10-31
        Resources:****
        AwsLambdaPowertoolsPythonLayer:
            Type: AWS::Serverless::Application
            Properties:
                Location:
                    ApplicationId: arn:aws:serverlessrepo:eu-west-1:057560766410:applications/aws-lambda-powertools-python-layer-v2
                    # Find latest from github.com/awslabs/aws-lambda-powertools-python/releases
                    SemanticVersion: 2.0.0
    ```

=== "CDK"

    ```python hl_lines="14 22-23 31"
    from aws_cdk import core, aws_sam as sam, aws_lambda

    POWERTOOLS_BASE_NAME = 'AWSLambdaPowertools'
    # Find latest from github.com/awslabs/aws-lambda-powertools-python/releases
    POWERTOOLS_VER = '2.0.0'
    POWERTOOLS_ARN = 'arn:aws:serverlessrepo:eu-west-1:057560766410:applications/aws-lambda-powertools-python-layer-v2'

    class SampleApp(core.Construct):

        def __init__(self, scope: core.Construct, id_: str) -> None:
            super().__init__(scope, id_)

            # Launches SAR App as CloudFormation nested stack and return Lambda Layer
            powertools_app = sam.CfnApplication(self,
                f'{POWERTOOLS_BASE_NAME}Application',
                location={
                    'applicationId': POWERTOOLS_ARN,
                    'semanticVersion': POWERTOOLS_VER
                },
            )

            powertools_layer_arn = powertools_app.get_att("Outputs.LayerVersionArn").to_string()
            powertools_layer_version = aws_lambda.LayerVersion.from_layer_version_arn(self, f'{POWERTOOLS_BASE_NAME}', powertools_layer_arn)

            aws_lambda.Function(self,
                'sample-app-lambda',
                runtime=aws_lambda.Runtime.PYTHON_3_8,
                function_name='sample-lambda',
                code=aws_lambda.Code.asset('./src'),
                handler='app.handler',
                layers: [powertools_layer_version]
            )
    ```

=== "Terraform"

	> Credits to [Dani Comnea](https://github.com/DanyC97) for providing the Terraform equivalent.

    ```terraform hl_lines="12-13 15-20 23-25 40"
    terraform {
      required_version = "~> 0.13"
      required_providers {
        aws = "~> 3.50.0"
      }
    }

    provider "aws" {
      region  = "us-east-1"
    }

    resource "aws_serverlessapplicationrepository_cloudformation_stack" "deploy_sar_stack" {
      name = "aws-lambda-powertools-python-layer"

      application_id   = data.aws_serverlessapplicationrepository_application.sar_app.application_id
      semantic_version = data.aws_serverlessapplicationrepository_application.sar_app.semantic_version
      capabilities = [
        "CAPABILITY_IAM",
        "CAPABILITY_NAMED_IAM"
      ]
    }

    data "aws_serverlessapplicationrepository_application" "sar_app" {
      application_id   = "arn:aws:serverlessrepo:eu-west-1:057560766410:applications/aws-lambda-powertools-python-layer-v2"
      semantic_version = var.aws_powertools_version
    }

    variable "aws_powertools_version" {
      type        = string
      default     = "2.0.0"
      description = "The AWS Powertools release version"
    }

    output "deployed_powertools_sar_version" {
      value = data.aws_serverlessapplicationrepository_application.sar_app.semantic_version
    }

	# Fetch Lambda Powertools Layer ARN from deployed SAR App
	output "aws_lambda_powertools_layer_arn" {
	  value = aws_serverlessapplicationrepository_cloudformation_stack.deploy_sar_stack.outputs.LayerVersionArn
	}
    ```

??? example "Example: Least-privileged IAM permissions to deploy Layer"

    > Credits to [mwarkentin](https://github.com/mwarkentin) for providing the scoped down IAM permissions.

    The region and the account id for `CloudFormationTransform` and `GetCfnTemplate` are fixed.

    === "template.yml"

        ```yaml hl_lines="21-52"
        AWSTemplateFormatVersion: "2010-09-09"
        Resources:
            PowertoolsLayerIamRole:
            Type: "AWS::IAM::Role"
            Properties:
                AssumeRolePolicyDocument:
                Version: "2012-10-17"
                Statement:
                    - Effect: "Allow"
                    Principal:
                        Service:
                        - "cloudformation.amazonaws.com"
                    Action:
                        - "sts:AssumeRole"
                Path: "/"
            PowertoolsLayerIamPolicy:
            Type: "AWS::IAM::Policy"
            Properties:
                PolicyName: PowertoolsLambdaLayerPolicy
                PolicyDocument:
                Version: "2012-10-17"
                Statement:
                    - Sid: CloudFormationTransform
                    Effect: Allow
                    Action: cloudformation:CreateChangeSet
                    Resource:
                        - arn:aws:cloudformation:us-east-1:aws:transform/Serverless-2016-10-31
                    - Sid: GetCfnTemplate
                    Effect: Allow
                    Action:
                        - serverlessrepo:CreateCloudFormationTemplate
                        - serverlessrepo:GetCloudFormationTemplate
                    Resource:
                        # this is arn of the powertools SAR app
                        - arn:aws:serverlessrepo:eu-west-1:057560766410:applications/aws-lambda-powertools-python-layer-v2
                    - Sid: S3AccessLayer
                    Effect: Allow
                    Action:
                        - s3:GetObject
                    Resource:
                        # AWS publishes to an external S3 bucket locked down to your account ID
                        # The below example is us publishing lambda powertools
                        # Bucket: awsserverlessrepo-changesets-plntc6bfnfj
                        # Key: *****/arn:aws:serverlessrepo:eu-west-1:057560766410:applications-aws-lambda-powertools-python-layer-versions-1.10.2/aeeccf50-****-****-****-*********
                        - arn:aws:s3:::awsserverlessrepo-changesets-*/*
                    - Sid: GetLayerVersion
                    Effect: Allow
                    Action:
                        - lambda:PublishLayerVersion
                        - lambda:GetLayerVersion
                    Resource:
                        - !Sub arn:aws:lambda:${AWS::Region}:${AWS::AccountId}:layer:aws-lambda-powertools-python-layer-v2*
                Roles:
                - Ref: "PowertoolsLayerIamRole"
        ```

You can fetch available versions via SAR ListApplicationVersions API:

```bash title="AWS CLI example"
aws serverlessrepo list-application-versions \
	--application-id arn:aws:serverlessrepo:eu-west-1:057560766410:applications/aws-lambda-powertools-python-layer-v2
```

## Quick getting started

```bash title="Hello world example using SAM CLI"
sam init --location https://github.com/aws-samples/cookiecutter-aws-sam-python
```

## Features

Core utilities such as Tracing, Logging, Metrics, and Event Handler will be available across all Lambda Powertools languages. Additional utilities are subjective to each language ecosystem and customer demand.

| Utility                                                                                                                                                  | Description                                                                                                                                               |
| -------------------------------------------------------------------------------------------------------------------------------------------------------- | --------------------------------------------------------------------------------------------------------------------------------------------------------- |
| [Tracing](./core/tracer.md)                                                                                                                              | Decorators and utilities to trace Lambda function handlers, and both synchronous and asynchronous functions                                               |
| [Logger](./core/logger.md)                                                                                                                               | Structured logging made easier, and decorator to enrich structured logging with key Lambda context details                                                |
| [Metrics](./core/metrics.md)                                                                                                                             | Custom Metrics created asynchronously via CloudWatch Embedded Metric Format (EMF)                                                                         |
| [Event handler: AppSync](./core/event_handler/appsync.md)                                                                                                | AppSync event handler for Lambda Direct Resolver and Amplify GraphQL Transformer function                                                                 |
| [Event handler: API Gateway, ALB and Lambda Function URL](https://awslabs.github.io/aws-lambda-powertools-python/latest/core/event_handler/api_gateway/) | Amazon API Gateway REST/HTTP API and ALB event handler for Lambda functions invoked using Proxy integration, and Lambda Function URL                      |
| [Middleware factory](./utilities/middleware_factory.md)                                                                                                  | Decorator factory to create your own middleware to run logic before, and after each Lambda invocation                                                     |
| [Parameters](./utilities/parameters.md)                                                                                                                  | Retrieve parameter values from AWS Systems Manager Parameter Store, AWS Secrets Manager, or Amazon DynamoDB, and cache them for a specific amount of time |
| [Batch processing](./utilities/batch.md)                                                                                                                 | Handle partial failures for AWS SQS batch processing                                                                                                      |
| [Typing](./utilities/typing.md)                                                                                                                          | Static typing classes to speedup development in your IDE                                                                                                  |
| [Validation](./utilities/validation.md)                                                                                                                  | JSON Schema validator for inbound events and responses                                                                                                    |
| [Event source data classes](./utilities/data_classes.md)                                                                                                 | Data classes describing the schema of common Lambda event triggers                                                                                        |
| [Parser](./utilities/parser.md)                                                                                                                          | Data parsing and deep validation using Pydantic                                                                                                           |
| [Idempotency](./utilities/idempotency.md)                                                                                                                | Idempotent Lambda handler                                                                                                                                 |
| [Feature Flags](./utilities/feature_flags.md)                                                                                                            | A simple rule engine to evaluate when one or multiple features should be enabled depending on the input                                                   |

## Environment variables

???+ info
	Explicit parameters take precedence over environment variables

| Environment variable                      | Description                                                                            | Utility                                                                             | Default               |
| ----------------------------------------- | -------------------------------------------------------------------------------------- | ----------------------------------------------------------------------------------- | --------------------- |
| **POWERTOOLS_SERVICE_NAME**               | Sets service name used for tracing namespace, metrics dimension and structured logging | All                                                                                 | `"service_undefined"` |
| **POWERTOOLS_METRICS_NAMESPACE**          | Sets namespace used for metrics                                                        | [Metrics](./core/metrics)                                                           | `None`                |
| **POWERTOOLS_TRACE_DISABLED**             | Explicitly disables tracing                                                            | [Tracing](./core/tracer)                                                            | `false`               |
| **POWERTOOLS_TRACER_CAPTURE_RESPONSE**    | Captures Lambda or method return as metadata.                                          | [Tracing](./core/tracer)                                                            | `true`                |
| **POWERTOOLS_TRACER_CAPTURE_ERROR**       | Captures Lambda or method exception as metadata.                                       | [Tracing](./core/tracer)                                                            | `true`                |
| **POWERTOOLS_TRACE_MIDDLEWARES**          | Creates sub-segment for each custom middleware                                         | [Middleware factory](./utilities/middleware_factory)                                | `false`               |
| **POWERTOOLS_LOGGER_LOG_EVENT**           | Logs incoming event                                                                    | [Logging](./core/logger)                                                            | `false`               |
| **POWERTOOLS_LOGGER_SAMPLE_RATE**         | Debug log sampling                                                                     | [Logging](./core/logger)                                                            | `0`                   |
| **POWERTOOLS_LOG_DEDUPLICATION_DISABLED** | Disables log deduplication filter protection to use Pytest Live Log feature            | [Logging](./core/logger)                                                            | `false`               |
| **POWERTOOLS_DEV**                        | Increases verbosity across utilities                                                   | Multiple; see [POWERTOOLS_DEV effect below](#increasing-verbosity-across-utilities) | `0`                   |
| **LOG_LEVEL**                             | Sets logging level                                                                     | [Logging](./core/logger)                                                            | `INFO`                |

### Optimizing for non-production environments

Whether you're prototyping locally or against a non-production environment, you can use `POWERTOOLS_DEV` to increase verbosity across multiple utilities.

???+ info
    We will emit a warning when `POWERTOOLS_DEV` is enabled to help you detect misuse in production environments.

When `POWERTOOLS_DEV` is set to a truthy value (`1`, `true`), it'll have the following effects:

| Utility           | Effect                                                                                                                                                       |
| ----------------- | ------------------------------------------------------------------------------------------------------------------------------------------------------------ |
| **Logger**        | Increase JSON indentation to 4. This will ease local debugging when running functions locally under emulators or direct calls while not affecting unit tests |
| **Event Handler** | Enable full traceback errors in the response, indent request/responses, and CORS in dev mode (`*`).                                                          |
| **Tracer**        | Future-proof safety to disables tracing operations in non-Lambda environments. This already happens automatically in the Tracer utility.                     |

## Debug mode

As a best practice for libraries, AWS Lambda Powertools module logging statements are suppressed.

When necessary, you can use `POWERTOOLS_DEBUG` environment variable to enable debugging. This will provide additional information on every internal operation.

## Tenets

These are our core principles to guide our decision making.

* **AWS Lambda only**. We optimise for AWS Lambda function environments and supported runtimes only. Utilities might work with web frameworks and non-Lambda environments, though they are not officially supported.
* **Eases the adoption of best practices**. The main priority of the utilities is to facilitate best practices adoption, as defined in the AWS Well-Architected Serverless Lens; all other functionality is optional.
* **Keep it lean**. Additional dependencies are carefully considered for security and ease of maintenance, and prevent negatively impacting startup time.
* **We strive for backwards compatibility**. New features and changes should keep backwards compatibility. If a breaking change cannot be avoided, the deprecation and migration process should be clearly defined.
* **We work backwards from the community**. We aim to strike a balance of what would work best for 80% of customers. Emerging practices are considered and discussed via Requests for Comment (RFCs)
* **Progressive**. Utilities are designed to be incrementally adoptable for customers at any stage of their Serverless journey. They follow language idioms and their community’s common practices.<|MERGE_RESOLUTION|>--- conflicted
+++ resolved
@@ -11,22 +11,13 @@
 A suite of utilities for AWS Lambda functions to ease adopting best practices such as tracing, structured logging, custom metrics, idempotency, batching, and more.
 
 ???+ note
-<<<<<<< HEAD
     Powertools is also available for [Java](https://awslabs.github.io/aws-lambda-powertools-java/){target="_blank"}, [TypeScript](https://awslabs.github.io/aws-lambda-powertools-typescript/latest/){target="_blank"}, and [.NET](https://awslabs.github.io/aws-lambda-powertools-dotnet/){target="_blank"}
-=======
-    Lambda Powertools is also available for [Java](https://awslabs.github.io/aws-lambda-powertools-java/){target="_blank"}, [TypeScript](https://awslabs.github.io/aws-lambda-powertools-typescript/latest/){target="_blank"}, and [.NET](https://awslabs.github.io/aws-lambda-powertools-dotnet/){target="_blank"}.
->>>>>>> ac48766b
 
 ## Install
 
 Powertools is available in the following formats:
 
-<<<<<<< HEAD
-* **Lambda Layer (x86_64)**: [**arn:aws:lambda:{region}:017000801446:layer:AWSLambdaPowertoolsPythonV2:1**](#){: .copyMe}:clipboard:
-* **Lambda Layer (arm64)**: [**arn:aws:lambda:{region}:017000801446:layer:AWSLambdaPowertoolsPythonV2-Arm64:1**](#){: .copyMe}:clipboard:
-=======
 * **Lambda Layer**: [**arn:aws:lambda:{region}:017000801446:layer:AWSLambdaPowertoolsPython:39**](#){: .copyMe}:clipboard:
->>>>>>> ac48766b
 * **PyPi**: **`pip install aws-lambda-powertools`**
 
 ???+ info "Some utilities require additional dependencies"
@@ -60,7 +51,6 @@
 
 ??? note "Note: Expand to copy any regional Lambda Layer ARN"
 
-<<<<<<< HEAD
     === "x86_64"
 
         | Region           | Layer ARN                                                                                                 |
@@ -126,51 +116,9 @@
                 Layers:
                     - !Sub arn:aws:lambda:${AWS::Region}:017000801446:layer:AWSLambdaPowertoolsPythonV2:1
         ```
-=======
-    | Region           | Layer ARN                                                                                                |
-    | ---------------- | -------------------------------------------------------------------------------------------------------- |
-    | `af-south-1`     | [arn:aws:lambda:af-south-1:017000801446:layer:AWSLambdaPowertoolsPython:39](#){: .copyMe}:clipboard:     |
-    | `ap-east-1`      | [arn:aws:lambda:ap-east-1:017000801446:layer:AWSLambdaPowertoolsPython:39](#){: .copyMe}:clipboard:      |
-    | `ap-northeast-1` | [arn:aws:lambda:ap-northeast-1:017000801446:layer:AWSLambdaPowertoolsPython:39](#){: .copyMe}:clipboard: |
-    | `ap-northeast-2` | [arn:aws:lambda:ap-northeast-2:017000801446:layer:AWSLambdaPowertoolsPython:39](#){: .copyMe}:clipboard: |
-    | `ap-northeast-3` | [arn:aws:lambda:ap-northeast-3:017000801446:layer:AWSLambdaPowertoolsPython:39](#){: .copyMe}:clipboard: |
-    | `ap-south-1`     | [arn:aws:lambda:ap-south-1:017000801446:layer:AWSLambdaPowertoolsPython:39](#){: .copyMe}:clipboard:     |
-    | `ap-southeast-1` | [arn:aws:lambda:ap-southeast-1:017000801446:layer:AWSLambdaPowertoolsPython:39](#){: .copyMe}:clipboard: |
-    | `ap-southeast-2` | [arn:aws:lambda:ap-southeast-2:017000801446:layer:AWSLambdaPowertoolsPython:39](#){: .copyMe}:clipboard: |
-    | `ap-southeast-3` | [arn:aws:lambda:ap-southeast-3:017000801446:layer:AWSLambdaPowertoolsPython:39](#){: .copyMe}:clipboard: |
-    | `ca-central-1`   | [arn:aws:lambda:ca-central-1:017000801446:layer:AWSLambdaPowertoolsPython:39](#){: .copyMe}:clipboard:   |
-    | `eu-central-1`   | [arn:aws:lambda:eu-central-1:017000801446:layer:AWSLambdaPowertoolsPython:39](#){: .copyMe}:clipboard:   |
-    | `eu-north-1`     | [arn:aws:lambda:eu-north-1:017000801446:layer:AWSLambdaPowertoolsPython:39](#){: .copyMe}:clipboard:     |
-    | `eu-south-1`     | [arn:aws:lambda:eu-south-1:017000801446:layer:AWSLambdaPowertoolsPython:39](#){: .copyMe}:clipboard:     |
-    | `eu-west-1`      | [arn:aws:lambda:eu-west-1:017000801446:layer:AWSLambdaPowertoolsPython:39](#){: .copyMe}:clipboard:      |
-    | `eu-west-2`      | [arn:aws:lambda:eu-west-2:017000801446:layer:AWSLambdaPowertoolsPython:39](#){: .copyMe}:clipboard:      |
-    | `eu-west-3`      | [arn:aws:lambda:eu-west-3:017000801446:layer:AWSLambdaPowertoolsPython:39](#){: .copyMe}:clipboard:      |
-    | `me-south-1`     | [arn:aws:lambda:me-south-1:017000801446:layer:AWSLambdaPowertoolsPython:39](#){: .copyMe}:clipboard:     |
-    | `sa-east-1`      | [arn:aws:lambda:sa-east-1:017000801446:layer:AWSLambdaPowertoolsPython:39](#){: .copyMe}:clipboard:      |
-    | `us-east-1`      | [arn:aws:lambda:us-east-1:017000801446:layer:AWSLambdaPowertoolsPython:39](#){: .copyMe}:clipboard:      |
-    | `us-east-2`      | [arn:aws:lambda:us-east-2:017000801446:layer:AWSLambdaPowertoolsPython:39](#){: .copyMe}:clipboard:      |
-    | `us-west-1`      | [arn:aws:lambda:us-west-1:017000801446:layer:AWSLambdaPowertoolsPython:39](#){: .copyMe}:clipboard:      |
-    | `us-west-2`      | [arn:aws:lambda:us-west-2:017000801446:layer:AWSLambdaPowertoolsPython:39](#){: .copyMe}:clipboard:      |
-
-??? question "Can't find our Lambda Layer for your preferred AWS region?"
-    You can use [Serverless Application Repository (SAR)](#sar) method, our [CDK Layer Construct](https://github.com/aws-samples/cdk-lambda-powertools-python-layer){target="_blank"}, or PyPi like you normally would for any other library.
-
-    Please do file a feature request with the region you'd want us to prioritize making our Lambda Layer available.
-
-=== "SAM"
-
-    ```yaml hl_lines="5"
-    MyLambdaFunction:
-        Type: AWS::Serverless::Function
-        Properties:
-            Layers:
-                - !Sub arn:aws:lambda:${AWS::Region}:017000801446:layer:AWSLambdaPowertoolsPython:39
-    ```
->>>>>>> ac48766b
 
     === "Serverless framework"
 
-<<<<<<< HEAD
         ```yaml hl_lines="5"
     	functions:
     		hello:
@@ -178,15 +126,6 @@
     		  layers:
     			- arn:aws:lambda:${aws:region}:017000801446:layer:AWSLambdaPowertoolsPythonV2:1
         ```
-=======
-    ```yaml hl_lines="5"
-	functions:
-		hello:
-		  handler: lambda_function.lambda_handler
-		  layers:
-			- arn:aws:lambda:${aws:region}:017000801446:layer:AWSLambdaPowertoolsPython:39
-    ```
->>>>>>> ac48766b
 
     === "CDK"
 
@@ -198,7 +137,6 @@
             def __init__(self, scope: core.Construct, id_: str, env: core.Environment) -> None:
                 super().__init__(scope, id_)
 
-<<<<<<< HEAD
                 powertools_layer = aws_lambda.LayerVersion.from_layer_version_arn(
                     self,
                     id="lambda-powertools",
@@ -211,20 +149,6 @@
                     # other props...
                 )
         ```
-=======
-            powertools_layer = aws_lambda.LayerVersion.from_layer_version_arn(
-                self,
-                id="lambda-powertools",
-                layer_version_arn=f"arn:aws:lambda:{env.region}:017000801446:layer:AWSLambdaPowertoolsPython:39"
-            )
-            aws_lambda.Function(self,
-                'sample-app-lambda',
-                runtime=aws_lambda.Runtime.PYTHON_3_9,
-                layers=[powertools_layer]
-                # other props...
-            )
-    ```
->>>>>>> ac48766b
 
     === "Terraform"
 
@@ -257,7 +181,7 @@
               ]
             }
             EOF
-    	}
+    	  }
 
         resource "aws_lambda_function" "test_lambda" {
           filename      = "lambda_function_payload.zip"
@@ -269,18 +193,6 @@
 
           source_code_hash = filebase64sha256("lambda_function_payload.zip")
         }
-
-<<<<<<< HEAD
-=======
-    resource "aws_lambda_function" "test_lambda" {
-      filename      = "lambda_function_payload.zip"
-      function_name = "lambda_function_name"
-      role          = aws_iam_role.iam_for_lambda.arn
-      handler       = "index.test"
-      runtime 		= "python3.9"
-      layers 		= ["arn:aws:lambda:{region}:017000801446:layer:AWSLambdaPowertoolsPython:39"]
->>>>>>> ac48766b
-
         ```
 
     === "Amplify"
@@ -310,43 +222,15 @@
         ```
 
     === "Get the Layer .zip contents"
+    
     	Change {region} to your AWS region, e.g. `eu-west-1`
 
-<<<<<<< HEAD
         ```bash title="AWS CLI"
-    	aws lambda get-layer-version-by-arn --arn arn:aws:lambda:{region}:017000801446:layer:AWSLambdaPowertoolsPythonV2:1 --region {region}
-        ```
-=======
-=== "Amplify"
-
-    ```zsh
-    # Create a new one with the layer
-    ❯ amplify add function
-    ? Select which capability you want to add: Lambda function (serverless function)
-    ? Provide an AWS Lambda function name: <NAME-OF-FUNCTION>
-    ? Choose the runtime that you want to use: Python
-    ? Do you want to configure advanced settings? Yes
-    ...
-    ? Do you want to enable Lambda layers for this function? Yes
-    ? Enter up to 5 existing Lambda layer ARNs (comma-separated): arn:aws:lambda:eu-central-1:017000801446:layer:AWSLambdaPowertoolsPython:39
-    ❯ amplify push -y
-
-
-    # Updating an existing function and add the layer
-    ❯ amplify update function
-    ? Select the Lambda function you want to update test2
-    General information
-    - Name: <NAME-OF-FUNCTION>
-    ? Which setting do you want to update? Lambda layers configuration
-    ? Do you want to enable Lambda layers for this function? Yes
-    ? Enter up to 5 existing Lambda layer ARNs (comma-separated): arn:aws:lambda:eu-central-1:017000801446:layer:AWSLambdaPowertoolsPython:39
-    ? Do you want to edit the local lambda function now? No
-    ```
->>>>>>> ac48766b
+    	  aws lambda get-layer-version-by-arn --arn arn:aws:lambda:{region}:017000801446:layer:AWSLambdaPowertoolsPythonV2:1 --region {region}
+        ```
 
         The pre-signed URL to download this Lambda Layer will be within `Location` key.
 
-<<<<<<< HEAD
 === "arm64"
 
     === "SAM"
@@ -426,7 +310,7 @@
               ]
             }
             EOF
-    	}
+    	  }
 
         resource "aws_lambda_function" "test_lambda" {
           filename      = "lambda_function_payload.zip"
@@ -471,11 +355,6 @@
 
     === "Get the Layer .zip contents"
     	Change {region} to your AWS region, e.g. `eu-west-1`
-=======
-    ```bash title="AWS CLI"
-	aws lambda get-layer-version-by-arn --arn arn:aws:lambda:{region}:017000801446:layer:AWSLambdaPowertoolsPython:39 --region {region}
-    ```
->>>>>>> ac48766b
 
         ```bash title="AWS CLI"
     	aws lambda get-layer-version-by-arn --arn arn:aws:lambda:{region}:017000801446:layer:AWSLambdaPowertoolsPythonV2-Arm64:1 --region {region}
