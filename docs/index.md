---
title: Homepage
description: Powertools for AWS Lambda (Python)
---

<!-- markdownlint-disable MD043 MD013 -->

Powertools for AWS Lambda (Python) is a developer toolkit to implement Serverless best practices and increase developer velocity.

<!-- markdownlint-disable MD050 -->
<div class="grid cards" markdown>

- :material-battery-charging:{ .lg .middle } __Features__

    ---

    Adopt one, a few, or all industry practices. **Progressively**.

    [:octicons-arrow-right-24: All features](#features)

- :heart:{ .lg .middle } __Support this project__

    ---

    Become a public reference customer, share your work, contribute, use Lambda Layers, etc.

    [:octicons-arrow-right-24: Support](#support-powertools-for-aws-lambda-python)

- :material-file-code:{ .lg .middle } __Available languages__

    ---

    Powertools for AWS Lambda is also available in other languages

    :octicons-arrow-right-24: [Java](https://docs.powertools.aws.dev/lambda/java/){target="_blank"}, [TypeScript](https://docs.powertools.aws.dev/lambda/typescript/latest/){target="_blank" }, and [.NET](https://docs.powertools.aws.dev/lambda/dotnet/){target="_blank"}

</div>

## Install

You can install Powertools for AWS Lambda (Python) using your favorite dependency management, or Lambda Layers:

=== "Pip"

    Most features use Python standard library and the AWS SDK _(boto3)_ that are available in the AWS Lambda runtime.

    * **pip**: **`pip install "aws-lambda-powertools"`**{: .copyMe}:clipboard:
    * **poetry**: **`poetry add "aws-lambda-powertools"`**{: .copyMe}:clipboard:
    * **pdm**: **`pdm add "aws-lambda-powertools"`**{: .copyMe}:clipboard:

    ### Extra dependencies

    However, you will need additional dependencies if you are using any of the features below:

    | Feature                                                 | Install                                                                                  | Default dependency                                                           |
    | ------------------------------------------------------- | ---------------------------------------------------------------------------------------- | ---------------------------------------------------------------------------- |
    | **[Tracer](./core/tracer.md#install)**                  | **`pip install "aws-lambda-powertools[tracer]"`**{.copyMe}:clipboard:                    | `aws-xray-sdk`                                                               |
    | **[Validation](./utilities/validation.md#install)**     | **`pip install "aws-lambda-powertools[validation]"`**{.copyMe}:clipboard:                | `fastjsonschema`                                                             |
    | **[Parser](./utilities/parser.md#install)**             | **`pip install "aws-lambda-powertools[parser]"`**{.copyMe}:clipboard:                    | `pydantic` _(v2)_ |
    | **[Data Masking](./utilities/data_masking.md#install)** | **`pip install "aws-lambda-powertools[datamasking]"`**{.copyMe}:clipboard:               | `aws-encryption-sdk`, `jsonpath-ng`                                          |
    | **All extra dependencies at once**                      | **`pip install "aws-lambda-powertools[all]"`**{.copyMe}:clipboard:                       |
    | **Two or more extra dependencies only, not all**        | **`pip install "aws-lambda-powertools[tracer,parser,datamasking"]`**{.copyMe}:clipboard: |

=== "Lambda Layer"

<<<<<<< HEAD
    You can add our layer both in the [AWS Lambda Console _(under `Layers`)_](https://eu-west-1.console.aws.amazon.com/lambda/home#/add/layer){target="_blank"}, or via your favorite infrastructure as code framework with the ARN value.

    For the latter, make sure to replace `{region}` with your AWS region, e.g., `eu-west-1`, and the `{python_version}` without the period (.), e.g., `312` for `Python 3.12`.

    * <u>x86 architecture</u>: __arn:aws:lambda:{region}:017000801446:layer:AWSLambdaPowertoolsPythonV3-{python_version}:1__{: .copyMe}:clipboard:
    * <u>ARM architecture</u>: __arn:aws:lambda:{region}:017000801446:layer:AWSLambdaPowertoolsPythonV3-{python_version}-Arm64:1__{: .copyMe}:clipboard:

    ???+ note "Code snippets for popular infrastructure as code frameworks"
=======
    [Lambda Layer](https://docs.aws.amazon.com/lambda/latest/dg/configuration-layers.html){target="_blank"} is a .zip file archive that can contain additional code, pre-packaged dependencies, data,  or configuration files. We compile and optimize [all dependencies](#install), and remove duplicate dependencies [already available in the Lambda runtime](https://github.com/aws-powertools/powertools-lambda-layer-cdk/blob/d24716744f7d1f37617b4998c992c4c067e19e64/layer/Python/Dockerfile#L36){target="_blank"} to achieve the most optimal size.

    | Architecture | Layer ARN                                                                                                 |
    | ------------ | --------------------------------------------------------------------------------------------------------- |
    | x86          | __arn:aws:lambda:{region}:017000801446:layer:AWSLambdaPowertoolsPythonV2:79__{: .copyMe}:clipboard:       |
    | ARM          | __arn:aws:lambda:{region}:017000801446:layer:AWSLambdaPowertoolsPythonV2-Arm64:79__{: .copyMe}:clipboard: |

    === "AWS Console"

        You can add our layer using the [AWS Lambda Console _(direct link)_](https://console.aws.amazon.com/lambda/home#/add/layer){target="_blank"}:

        * Under Layers, choose `Specify an ARN`
        * Click to copy the correct ARN value based on your AWS Lambda function architecture and region

        ??? info "Click to expand and copy any regional Lambda Layer ARN"

            === "x86_64"


                | Region name               | Region code          | Layer ARN                                                                                                 |
                | ------------------------- | -------------------- | --------------------------------------------------------------------------------------------------------- |
                | Africa (Cape Town)        | **`af-south-1`**     | **arn:aws:lambda:af-south-1:017000801446:layer:AWSLambdaPowertoolsPythonV2:79**{: .copyMe}:clipboard:     |
                | Asia Pacific (Hong Kong)  | **`ap-east-1`**      | **arn:aws:lambda:ap-east-1:017000801446:layer:AWSLambdaPowertoolsPythonV2:79**{: .copyMe}:clipboard:      |
                | Asia Pacific (Tokyo)      | **`ap-northeast-1`** | **arn:aws:lambda:ap-northeast-1:017000801446:layer:AWSLambdaPowertoolsPythonV2:79**{: .copyMe}:clipboard: |
                | Asia Pacific (Seoul)      | **`ap-northeast-2`** | **arn:aws:lambda:ap-northeast-2:017000801446:layer:AWSLambdaPowertoolsPythonV2:79**{: .copyMe}:clipboard: |
                | Asia Pacific (Osaka)      | **`ap-northeast-3`** | **arn:aws:lambda:ap-northeast-3:017000801446:layer:AWSLambdaPowertoolsPythonV2:79**{: .copyMe}:clipboard: |
                | Asia Pacific (Mumbai)     | **`ap-south-1`**     | **arn:aws:lambda:ap-south-1:017000801446:layer:AWSLambdaPowertoolsPythonV2:79**{: .copyMe}:clipboard:     |
                | Asia Pacific (Hyderabad)  | **`ap-south-2`**     | **arn:aws:lambda:ap-south-2:017000801446:layer:AWSLambdaPowertoolsPythonV2:79**{: .copyMe}:clipboard:     |
                | Asia Pacific (Singapore)  | **`ap-southeast-1`** | **arn:aws:lambda:ap-southeast-1:017000801446:layer:AWSLambdaPowertoolsPythonV2:79**{: .copyMe}:clipboard: |
                | Asia Pacific (Sydney)     | **`ap-southeast-2`** | **arn:aws:lambda:ap-southeast-2:017000801446:layer:AWSLambdaPowertoolsPythonV2:79**{: .copyMe}:clipboard: |
                | Asia Pacific (Jakarta)    | **`ap-southeast-3`** | **arn:aws:lambda:ap-southeast-3:017000801446:layer:AWSLambdaPowertoolsPythonV2:79**{: .copyMe}:clipboard: |
                | Asia Pacific (Melbourne)  | **`ap-southeast-4`** | **arn:aws:lambda:ap-southeast-4:017000801446:layer:AWSLambdaPowertoolsPythonV2:79**{: .copyMe}:clipboard: |
                | Canada (Central)          | **`ca-central-1`**   | **arn:aws:lambda:ca-central-1:017000801446:layer:AWSLambdaPowertoolsPythonV2:79**{: .copyMe}:clipboard:   |
                | Canada (West)             | **`ca-west-1`**      | **arn:aws:lambda:ca-west-1:017000801446:layer:AWSLambdaPowertoolsPythonV2:79**{: .copyMe}:clipboard:      |
                | Europe (Frankfurt)        | **`eu-central-1`**   | **arn:aws:lambda:eu-central-1:017000801446:layer:AWSLambdaPowertoolsPythonV2:79**{: .copyMe}:clipboard:   |
                | Europe (Zurich)           | **`eu-central-2`**   | **arn:aws:lambda:eu-central-2:017000801446:layer:AWSLambdaPowertoolsPythonV2:79**{: .copyMe}:clipboard:   |
                | Europe (Stockholm)        | **`eu-north-1`**     | **arn:aws:lambda:eu-north-1:017000801446:layer:AWSLambdaPowertoolsPythonV2:79**{: .copyMe}:clipboard:     |
                | Europe (Milan)            | **`eu-south-1`**     | **arn:aws:lambda:eu-south-1:017000801446:layer:AWSLambdaPowertoolsPythonV2:79**{: .copyMe}:clipboard:     |
                | Europe (Spain)            | **`eu-south-2`**     | **arn:aws:lambda:eu-south-2:017000801446:layer:AWSLambdaPowertoolsPythonV2:79**{: .copyMe}:clipboard:     |
                | Europe (Ireland)          | **`eu-west-1`**      | **arn:aws:lambda:eu-west-1:017000801446:layer:AWSLambdaPowertoolsPythonV2:79**{: .copyMe}:clipboard:      |
                | Europe (London)           | **`eu-west-2`**      | **arn:aws:lambda:eu-west-2:017000801446:layer:AWSLambdaPowertoolsPythonV2:79**{: .copyMe}:clipboard:      |
                | Europe (Paris)            | **`eu-west-3`**      | **arn:aws:lambda:eu-west-3:017000801446:layer:AWSLambdaPowertoolsPythonV2:79**{: .copyMe}:clipboard:      |
                | Middle East (Israel)      | **`il-central-1`**   | **arn:aws:lambda:il-central-1:017000801446:layer:AWSLambdaPowertoolsPythonV2:79**{: .copyMe}:clipboard:   |
                | Middle East (UAE)         | **`me-central-1`**   | **arn:aws:lambda:me-central-1:017000801446:layer:AWSLambdaPowertoolsPythonV2:79**{: .copyMe}:clipboard:   |
                | Middle East (Bahrain)     | **`me-south-1`**     | **arn:aws:lambda:me-south-1:017000801446:layer:AWSLambdaPowertoolsPythonV2:79**{: .copyMe}:clipboard:     |
                | South America (São Paulo) | **`sa-east-1`**      | **arn:aws:lambda:sa-east-1:017000801446:layer:AWSLambdaPowertoolsPythonV2:79**{: .copyMe}:clipboard:      |
                | US East (N. Virginia)     | **`us-east-1`**      | **arn:aws:lambda:us-east-1:017000801446:layer:AWSLambdaPowertoolsPythonV2:79**{: .copyMe}:clipboard:      |
                | US East (Ohio)            | **`us-east-2`**      | **arn:aws:lambda:us-east-2:017000801446:layer:AWSLambdaPowertoolsPythonV2:79**{: .copyMe}:clipboard:      |
                | US West (N. California)   | **`us-west-1`**      | **arn:aws:lambda:us-west-1:017000801446:layer:AWSLambdaPowertoolsPythonV2:79**{: .copyMe}:clipboard:      |
                | US West (Oregon)          | **`us-west-2`**      | **arn:aws:lambda:us-west-2:017000801446:layer:AWSLambdaPowertoolsPythonV2:79**{: .copyMe}:clipboard:      |


            === "arm64"

                | Region name               | Region code          | Layer ARN                                                                                                       |
                | ------------------------- | -------------------- | --------------------------------------------------------------------------------------------------------------- |
                | Africa (Cape Town)        | **`af-south-1`**     | **arn:aws:lambda:af-south-1:017000801446:layer:AWSLambdaPowertoolsPythonV2-Arm64:79**{: .copyMe}:clipboard:     |
                | Asia Pacific (Hong Kong)  | **`ap-east-1`**      | **arn:aws:lambda:ap-east-1:017000801446:layer:AWSLambdaPowertoolsPythonV2-Arm64:79**{: .copyMe}:clipboard:      |
                | Asia Pacific (Tokyo)      | **`ap-northeast-1`** | **arn:aws:lambda:ap-northeast-1:017000801446:layer:AWSLambdaPowertoolsPythonV2-Arm64:79**{: .copyMe}:clipboard: |
                | Asia Pacific (Seoul)      | **`ap-northeast-2`** | **arn:aws:lambda:ap-northeast-2:017000801446:layer:AWSLambdaPowertoolsPythonV2-Arm64:79**{: .copyMe}:clipboard: |
                | Asia Pacific (Osaka)      | **`ap-northeast-3`** | **arn:aws:lambda:ap-northeast-3:017000801446:layer:AWSLambdaPowertoolsPythonV2-Arm64:79**{: .copyMe}:clipboard: |
                | Asia Pacific (Mumbai)     | **`ap-south-1`**     | **arn:aws:lambda:ap-south-1:017000801446:layer:AWSLambdaPowertoolsPythonV2-Arm64:79**{: .copyMe}:clipboard:     |
                | Asia Pacific (Hyderabad)  | **`ap-south-2`**     | **arn:aws:lambda:ap-south-2:017000801446:layer:AWSLambdaPowertoolsPythonV2-Arm64:79**{: .copyMe}:clipboard:     |
                | Asia Pacific (Singapore)  | **`ap-southeast-1`** | **arn:aws:lambda:ap-southeast-1:017000801446:layer:AWSLambdaPowertoolsPythonV2-Arm64:79**{: .copyMe}:clipboard: |
                | Asia Pacific (Sydney)     | **`ap-southeast-2`** | **arn:aws:lambda:ap-southeast-2:017000801446:layer:AWSLambdaPowertoolsPythonV2-Arm64:79**{: .copyMe}:clipboard: |
                | Asia Pacific (Jakarta)    | **`ap-southeast-3`** | **arn:aws:lambda:ap-southeast-3:017000801446:layer:AWSLambdaPowertoolsPythonV2-Arm64:79**{: .copyMe}:clipboard: |
                | Asia Pacific (Melbourne)  | **`ap-southeast-4`** | **arn:aws:lambda:ap-southeast-4:017000801446:layer:AWSLambdaPowertoolsPythonV2-Arm64:79**{: .copyMe}:clipboard: |
                | Canada (Central)          | **`ca-central-1`**   | **arn:aws:lambda:ca-central-1:017000801446:layer:AWSLambdaPowertoolsPythonV2-Arm64:79**{: .copyMe}:clipboard:   |
                | Canada (West)             | **`ca-west-1`**      | **arn:aws:lambda:ca-west-1:017000801446:layer:AWSLambdaPowertoolsPythonV2-Arm64:73**{: .copyMe}:clipboard:      |
                | Europe (Frankfurt)        | **`eu-central-1`**   | **arn:aws:lambda:eu-central-1:017000801446:layer:AWSLambdaPowertoolsPythonV2-Arm64:79**{: .copyMe}:clipboard:   |
                | Europe (Zurich)           | **`eu-central-2`**   | **arn:aws:lambda:eu-central-2:017000801446:layer:AWSLambdaPowertoolsPythonV2-Arm64:79**{: .copyMe}:clipboard:   |
                | Europe (Stockholm)        | **`eu-north-1`**     | **arn:aws:lambda:eu-north-1:017000801446:layer:AWSLambdaPowertoolsPythonV2-Arm64:79**{: .copyMe}:clipboard:     |
                | Europe (Milan)            | **`eu-south-1`**     | **arn:aws:lambda:eu-south-1:017000801446:layer:AWSLambdaPowertoolsPythonV2-Arm64:79**{: .copyMe}:clipboard:     |
                | Europe (Spain)            | **`eu-south-2`**     | **arn:aws:lambda:eu-south-2:017000801446:layer:AWSLambdaPowertoolsPythonV2-Arm64:79**{: .copyMe}:clipboard:     |
                | Europe (Ireland)          | **`eu-west-1`**      | **arn:aws:lambda:eu-west-1:017000801446:layer:AWSLambdaPowertoolsPythonV2-Arm64:79**{: .copyMe}:clipboard:      |
                | Europe (London)           | **`eu-west-2`**      | **arn:aws:lambda:eu-west-2:017000801446:layer:AWSLambdaPowertoolsPythonV2-Arm64:79**{: .copyMe}:clipboard:      |
                | Europe (Paris)            | **`eu-west-3`**      | **arn:aws:lambda:eu-west-3:017000801446:layer:AWSLambdaPowertoolsPythonV2-Arm64:79**{: .copyMe}:clipboard:      |
                | Middle East (Israel)      | **`il-central-1`**   | **arn:aws:lambda:il-central-1:017000801446:layer:AWSLambdaPowertoolsPythonV2-Arm64:79**{: .copyMe}:clipboard:   |
                | Middle East (UAE)         | **`me-central-1`**   | **arn:aws:lambda:me-central-1:017000801446:layer:AWSLambdaPowertoolsPythonV2-Arm64:79**{: .copyMe}:clipboard:   |
                | Middle East (Bahrain)     | **`me-south-1`**     | **arn:aws:lambda:me-south-1:017000801446:layer:AWSLambdaPowertoolsPythonV2-Arm64:79**{: .copyMe}:clipboard:     |
                | South America (São Paulo) | **`sa-east-1`**      | **arn:aws:lambda:sa-east-1:017000801446:layer:AWSLambdaPowertoolsPythonV2-Arm64:79**{: .copyMe}:clipboard:      |
                | US East (N. Virginia)     | **`us-east-1`**      | **arn:aws:lambda:us-east-1:017000801446:layer:AWSLambdaPowertoolsPythonV2-Arm64:79**{: .copyMe}:clipboard:      |
                | US East (Ohio)            | **`us-east-2`**      | **arn:aws:lambda:us-east-2:017000801446:layer:AWSLambdaPowertoolsPythonV2-Arm64:79**{: .copyMe}:clipboard:      |
                | US West (N. California)   | **`us-west-1`**      | **arn:aws:lambda:us-west-1:017000801446:layer:AWSLambdaPowertoolsPythonV2-Arm64:79**{: .copyMe}:clipboard:      |
                | US West (Oregon)          | **`us-west-2`**      | **arn:aws:lambda:us-west-2:017000801446:layer:AWSLambdaPowertoolsPythonV2-Arm64:79**{: .copyMe}:clipboard:      |


    === "Infrastructure as Code (IaC)"

        > Are we missing a framework? please create [a documentation request](https://github.com/aws-powertools/powertools-lambda-python/issues/new?assignees=&labels=documentation%2Ctriage&projects=&template=documentation_improvements.yml&title=Docs%3A+TITLE){target="_blank" rel="nofollow"}.

        Thanks to the community, we've covered most popular frameworks on how to add a Lambda Layer to an existing function.
>>>>>>> 2bfce2f6

        === "x86_64"

            === "SAM"

                ```yaml hl_lines="11"
                --8<-- "examples/homepage/install/x86_64/sam.yaml"
                ```

            === "Serverless framework"

                ```yaml hl_lines="13"
                --8<-- "examples/homepage/install/x86_64/serverless.yml"
                ```

            === "CDK"

                ```python hl_lines="13 19"
                --8<-- "examples/homepage/install/x86_64/cdk_x86.py"
                ```

            === "Terraform"

                ```terraform hl_lines="9 37"
                --8<-- "examples/homepage/install/x86_64/terraform.tf"
                ```

            === "Pulumi"

                ```python hl_lines="21-27"
                --8<-- "examples/homepage/install/x86_64/pulumi_x86.py"
                ```

            === "Amplify"

                ```zsh hl_lines="9"
                --8<-- "examples/homepage/install/x86_64/amplify.txt"
                ```

        === "arm64"

            === "SAM"

                ```yaml hl_lines="12"
                --8<-- "examples/homepage/install/arm64/sam.yaml"
                ```

            === "Serverless framework"

                ```yaml hl_lines="13"
                --8<-- "examples/homepage/install/arm64/serverless.yml"
                ```

            === "CDK"

                ```python hl_lines="13 19"
                --8<-- "examples/homepage/install/arm64/cdk_arm64.py"
                ```

            === "Terraform"

                ```terraform hl_lines="9 37"
                --8<-- "examples/homepage/install/arm64/terraform.tf"
                ```

            === "Pulumi"

                ```python hl_lines="21-27"
                --8<-- "examples/homepage/install/arm64/pulumi_arm64.py"
                ```

            === "Amplify"

                ```zsh hl_lines="9"
                --8<-- "examples/homepage/install/arm64/amplify.txt"
                ```

    === "Inspect Lambda Layer contents"

        You can use AWS CLI to generate a pre-signed URL to download the contents of our Lambda Layer.

        ```bash title="AWS CLI command to download Lambda Layer content"
        aws lambda get-layer-version-by-arn --arn arn:aws:lambda:eu-west-1:017000801446:layer:AWSLambdaPowertoolsPythonV2:79 --region eu-west-1
        ```

        You'll find the pre-signed URL under `Location` key as part of the CLI command output.

=== "Serverless Application Repository (SAR)"

<<<<<<< HEAD
### Lambda Layer

[Lambda Layer](https://docs.aws.amazon.com/lambda/latest/dg/configuration-layers.html){target="_blank"} is a .zip file archive that can contain additional code, pre-packaged dependencies, data,  or configuration files. We compile and optimize [all dependencies](#install) for Python versions from **3.8 to 3.12**, as well as for both **arm64 and x86** architectures, to ensure compatibility. We also remove duplicate dependencies [already available in the Lambda runtime](https://github.com/aws-powertools/powertools-lambda-layer-cdk/blob/d24716744f7d1f37617b4998c992c4c067e19e64/layer/Python/Dockerfile#L36){target="_blank"} to achieve the most optimal size.

=== "x86_64"
    --8<-- "docs/includes/_layer_homepage_x86.md"

=== "arm64"
    --8<-- "docs/includes/_layer_homepage_arm64.md"

**Want to inspect the contents of the Layer?**

The pre-signed URL to download this Lambda Layer will be within `Location` key in the CLI output. The CLI output will also contain the Powertools for AWS Lambda version it contains.

```bash title="AWS CLI command to download Lambda Layer content"
aws lambda get-layer-version-by-arn --arn arn:aws:lambda:eu-west-1:017000801446:layer:AWSLambdaPowertoolsPythonV3-python312-x86:1 --region eu-west-1
```
=======
    We provide a SAR App that deploys a CloudFormation stack with a copy of our Lambda Layer in your AWS account and region.
>>>>>>> 2bfce2f6

    Compared with the [public Layer ARN](#lambda-layer) option, the advantage is being able to use a semantic version.

    | App                                                                                                                                                                                 |     |     | ARN                                                                                                                           |
    | ----------------------------------------------------------------------------------------------------------------------------------------------------------------------------------- | --- | --- | ----------------------------------------------------------------------------------------------------------------------------- |
    | [**aws-lambda-powertools-python-layer**](https://serverlessrepo.aws.amazon.com/applications/eu-west-1/057560766410/aws-lambda-powertools-python-layer){target="_blank"}             |     |     | __arn:aws:serverlessrepo:eu-west-1:057560766410:applications/aws-lambda-powertools-python-layer__{: .copyMe}:clipboard:       |
    | [**aws-lambda-powertools-python-layer-arm64**](https://serverlessrepo.aws.amazon.com/applications/eu-west-1/057560766410/aws-lambda-powertools-python-layer-arm64){target="_blank"} |     |     | __arn:aws:serverlessrepo:eu-west-1:057560766410:applications/aws-lambda-powertools-python-layer-arm64__{: .copyMe}:clipboard: |

    ??? question "Don't have enough permissions? Expand for a least-privilege IAM policy example"

        Credits to [mwarkentin](https://github.com/mwarkentin){target="_blank" rel="nofollow"} for providing the scoped down IAM permissions.

        ```yaml hl_lines="21-52" title="Least-privileged IAM permissions SAM example"
        --8<-- "examples/homepage/install/sar/scoped_down_iam.yaml"
        ```

    If you're using Infrastructure as Code, here are some excerpts on how to use SAR:

    === "SAM"

        ```yaml hl_lines="6 9 10 17-19"
        --8<-- "examples/homepage/install/sar/sam.yaml"
        ```

    === "Serverless framework"

        ```yaml hl_lines="11 12 19 20"
        --8<-- "examples/homepage/install/sar/serverless.yml"
        ```

    === "CDK"

        ```python hl_lines="7 16-20 23-27"
        --8<-- "examples/homepage/install/sar/cdk_sar.py"
        ```

    === "Terraform"

        > Credits to [Dani Comnea](https://github.com/DanyC97){target="_blank" rel="nofollow"} for providing the Terraform equivalent.

        ```terraform hl_lines="12-13 15-20 23-25 40"
        --8<-- "examples/homepage/install/sar/terraform.tf"
        ```

<<<<<<< HEAD
    Credits to [mwarkentin](https://github.com/mwarkentin){target="_blank" rel="nofollow"} for providing the scoped down IAM permissions below.

    ```yaml hl_lines="21-52" title="Least-privileged IAM permissions SAM example"
    --8<-- "examples/homepage/install/sar/scoped_down_iam.yaml"
    ```
=======
=== "Alpha releases"

    Every morning during business days _(~8am UTC)_, we publish a `prerelease` to PyPi to accelerate customer feedback on **unstable** releases / bugfixes until they become production ready.

    Here's how you can use them:

    - __Pip__: [**`pip install --pre "aws-lambda-powertools"`**](#){: .copyMe}:clipboard:
    - __Poetry__: [**`poetry add --allow-prereleases "aws-lambda-powertools" --group dev`**](#){: .copyMe}:clipboard:
    - __Pdm__: [**`pdm add -dG --prerelease "aws-lambda-powertools"`**](#){: .copyMe}:clipboard:

### Local development

!!! info "Using Lambda Layer? Simply add [**`"aws-lambda-powertools[all]"`**](#){: .copyMe}:clipboard: as a development dependency."

Powertools for AWS Lambda (Python) relies on the [AWS SDK bundled in the Lambda runtime](https://docs.aws.amazon.com/lambda/latest/dg/lambda-python.html){target="_blank"}. This helps us achieve an optimal package size and initialization. However, when developing locally, you need to install AWS SDK as a development dependency to support IDE auto-completion and to run your tests locally:

- __Pip__: [**`pip install "aws-lambda-powertools[aws-sdk]"`**](#){: .copyMe}:clipboard:
- __Poetry__: [**`poetry add "aws-lambda-powertools[aws-sdk]" --group dev`**](#){: .copyMe}:clipboard:
- __Pdm__: [**`pdm add -dG "aws-lambda-powertools[aws-sdk]"`**](#){: .copyMe}:clipboard:

__A word about dependency resolution__

In this context, `[aws-sdk]` is an alias to the `boto3` package. Due to dependency resolution, it'll either install:

- __(A)__ the SDK version available in [Lambda runtime](https://docs.aws.amazon.com/lambda/latest/dg/lambda-python.html){target="_blank"}
- __(B)__ a more up-to-date version if another package you use also depends on `boto3`, for example [Powertools for AWS Lambda (Python) Tracer](core/tracer.md){target="_blank"}
>>>>>>> 2bfce2f6

## Quick getting started

```bash title="Hello world example using SAM CLI"
sam init --app-template hello-world-powertools-python --name sam-app --package-type Zip --runtime python3.11 --no-tracing
```

## Features

Core utilities such as Tracing, Logging, Metrics, and Event Handler will be available across all Powertools for AWS Lambda languages. Additional utilities are subjective to each language ecosystem and customer demand.

| Utility                                                                                                                                             | Description                                                                                                                                               |
| --------------------------------------------------------------------------------------------------------------------------------------------------- | --------------------------------------------------------------------------------------------------------------------------------------------------------- |
| [__Tracing__](./core/tracer.md){target="_blank"}                                                                                                    | Decorators and utilities to trace Lambda function handlers, and both synchronous and asynchronous functions                                               |
| [__Logger__](./core/logger.md){target="_blank"}                                                                                                     | Structured logging made easier, and decorator to enrich structured logging with key Lambda context details                                                |
| [__Metrics__](./core/metrics.md){target="_blank"}                                                                                                   | Custom Metrics created asynchronously via CloudWatch Embedded Metric Format (EMF)                                                                         |
| [__Event handler: AppSync__](./core/event_handler/appsync.md){target="_blank"}                                                                      | AppSync event handler for Lambda Direct Resolver and Amplify GraphQL Transformer function                                                                 |
| [__Event handler: API Gateway, ALB and Lambda Function URL__](https://docs.powertools.aws.dev/lambda/python/latest/core/event_handler/api_gateway/) | Amazon API Gateway REST/HTTP API and ALB event handler for Lambda functions invoked using Proxy integration, and Lambda Function URL                      |
| [__Middleware factory__](./utilities/middleware_factory.md){target="_blank"}                                                                        | Decorator factory to create your own middleware to run logic before, and after each Lambda invocation                                                     |
| [__Parameters__](./utilities/parameters.md){target="_blank"}                                                                                        | Retrieve parameter values from AWS Systems Manager Parameter Store, AWS Secrets Manager, or Amazon DynamoDB, and cache them for a specific amount of time |
| [__Batch processing__](./utilities/batch.md){target="_blank"}                                                                                       | Handle partial failures for AWS SQS batch processing                                                                                                      |
| [__Typing__](./utilities/typing.md){target="_blank"}                                                                                                | Static typing classes to speedup development in your IDE                                                                                                  |
| [__Validation__](./utilities/validation.md){target="_blank"}                                                                                        | JSON Schema validator for inbound events and responses                                                                                                    |
| [__Event source data classes__](./utilities/data_classes.md){target="_blank"}                                                                       | Data classes describing the schema of common Lambda event triggers                                                                                        |
| [__Parser__](./utilities/parser.md){target="_blank"}                                                                                                | Data parsing and deep validation using Pydantic                                                                                                           |
| [__Idempotency__](./utilities/idempotency.md){target="_blank"}                                                                                      | Idempotent Lambda handler                                                                                                                                 |
| [__Data Masking__](./utilities/data_masking.md){target="_blank"}                                                                                    | Protect confidential data with easy removal or encryption                                                                                                 |
| [__Feature Flags__](./utilities/feature_flags.md){target="_blank"}                                                                                  | A simple rule engine to evaluate when one or multiple features should be enabled depending on the input                                                   |
| [__Streaming__](./utilities/streaming.md){target="_blank"}                                                                                          | Streams datasets larger than the available memory as streaming data.                                                                                      |

## Environment variables

???+ info
	Explicit parameters take precedence over environment variables

| Environment variable                      | Description                                                                            | Utility                                                                                  | Default               |
| ----------------------------------------- | -------------------------------------------------------------------------------------- | ---------------------------------------------------------------------------------------- | --------------------- |
| __POWERTOOLS_SERVICE_NAME__               | Sets service name used for tracing namespace, metrics dimension and structured logging | All                                                                                      | `"service_undefined"` |
| __POWERTOOLS_METRICS_NAMESPACE__          | Sets namespace used for metrics                                                        | [Metrics](./core/metrics.md){target="_blank"}                                            | `None`                |
| __POWERTOOLS_TRACE_DISABLED__             | Explicitly disables tracing                                                            | [Tracing](./core/tracer.md){target="_blank"}                                             | `false`               |
| __POWERTOOLS_TRACER_CAPTURE_RESPONSE__    | Captures Lambda or method return as metadata.                                          | [Tracing](./core/tracer.md){target="_blank"}                                             | `true`                |
| __POWERTOOLS_TRACER_CAPTURE_ERROR__       | Captures Lambda or method exception as metadata.                                       | [Tracing](./core/tracer.md){target="_blank"}                                             | `true`                |
| __POWERTOOLS_TRACE_MIDDLEWARES__          | Creates sub-segment for each custom middleware                                         | [Middleware factory](./utilities/middleware_factory.md){target="_blank"}                 | `false`               |
| __POWERTOOLS_LOGGER_LOG_EVENT__           | Logs incoming event                                                                    | [Logging](./core/logger.md){target="_blank"}                                             | `false`               |
| __POWERTOOLS_LOGGER_SAMPLE_RATE__         | Debug log sampling                                                                     | [Logging](./core/logger.md){target="_blank"}                                             | `0`                   |
| __POWERTOOLS_LOG_DEDUPLICATION_DISABLED__ | Disables log deduplication filter protection to use Pytest Live Log feature            | [Logging](./core/logger.md){target="_blank"}                                             | `false`               |
| __POWERTOOLS_PARAMETERS_MAX_AGE__         | Adjust how long values are kept in cache (in seconds)                                  | [Parameters](./utilities/parameters.md#adjusting-cache-ttl){target="_blank"}             | `5`                   |
| __POWERTOOLS_PARAMETERS_SSM_DECRYPT__     | Sets whether to decrypt or not values retrieved from AWS SSM Parameters Store          | [Parameters](./utilities/parameters.md#ssmprovider){target="_blank"}                     | `false`               |
| __POWERTOOLS_DEV__                        | Increases verbosity across utilities                                                   | Multiple; see [POWERTOOLS_DEV effect below](#optimizing-for-non-production-environments) | `false`               |
| __POWERTOOLS_LOG_LEVEL__                  | Sets logging level                                                                     | [Logging](./core/logger.md){target="_blank"}                                             | `INFO`                |

### Optimizing for non-production environments

!!! info "We will emit a warning when this feature is used to help you detect misuse in production."

Whether you're prototyping locally or against a non-production environment, you can use `POWERTOOLS_DEV` to increase verbosity across multiple utilities.

When `POWERTOOLS_DEV` is set to a truthy value (`1`, `true`), it'll have the following effects:

| Utility           | Effect                                                                                                                                                                                                                                                                 |
| ----------------- | ---------------------------------------------------------------------------------------------------------------------------------------------------------------------------------------------------------------------------------------------------------------------- |
| __Logger__        | Increase JSON indentation to 4. This will ease local debugging when running functions locally under emulators or direct calls while not affecting unit tests. <br><br> However, Amazon CloudWatch Logs view will degrade as each new line is treated as a new message. |
| __Event Handler__ | Enable full traceback errors in the response, indent request/responses, and CORS in dev mode (`*`).                                                                                                                                                                    |
| __Tracer__        | Future-proof safety to disables tracing operations in non-Lambda environments. This already happens automatically in the Tracer utility.                                                                                                                               |

## Debug mode

As a best practice for libraries, Powertools module logging statements are suppressed.

When necessary, you can use `POWERTOOLS_DEBUG` environment variable to enable debugging. This will provide additional information on every internal operation.

## Support Powertools for AWS Lambda (Python)

There are many ways you can help us gain future investments to improve everyone's experience:

<div class="grid cards" markdown>

- :heart:{ .lg .middle } __Become a public reference__

    ---

    Add your company name and logo on our [landing page](https://powertools.aws.dev).

    [:octicons-arrow-right-24: GitHub Issue template](https://github.com/aws-powertools/powertools-lambda-python/issues/new?assignees=&labels=customer-reference&template=support_powertools.yml&title=%5BSupport+Lambda+Powertools%5D%3A+%3Cyour+organization+name%3E){target="_blank"}

- :mega:{ .lg .middle } __Share your work__

    ---

    Blog posts, video, and sample projects about Powertools for AWS Lambda.

    [:octicons-arrow-right-24: GitHub Issue template](https://github.com/aws-powertools/powertools-lambda-python/issues/new?assignees=&labels=community-content&template=share_your_work.yml&title=%5BI+Made+This%5D%3A+%3CTITLE%3E){target="_blank"}

- :partying_face:{ .lg .middle } __Join the community__

    ---

    Connect, ask questions, and share what features you use.

    [:octicons-arrow-right-24: Discord invite](https://discord.gg/B8zZKbbyET){target="blank"}

</div>

### Becoming a reference customer

Knowing which companies are using this library is important to help prioritize the project internally. The following companies, among others, use Powertools:

<div class="grid" style="text-align:center;" markdown>

[**Alma Media**](https://www.almamedia.fi/en/){target="_blank" rel="nofollow"}
{ .card }

[**Banxware**](https://www.banxware.com){target="_blank" rel="nofollow"}
{ .card }

[**Brsk**](https://www.brsk.co.uk/){target="_blank" rel="nofollow"}
{ .card }

[**BusPatrol**](https://buspatrol.com/){target="_blank" rel="nofollow"}
{ .card }

[**Capital One**](https://www.capitalone.com/){target="_blank" rel="nofollow"}
{ .card }

[**Caylent**](https://caylent.com/){target="_blank" rel="nofollow"}
{ .card }

[**CHS Inc.**](https://www.chsinc.com/){target="_blank" rel="nofollow"}
{ .card }

[**CPQi (Exadel Financial Services)**](https://cpqi.com/){target="_blank" rel="nofollow"}
{ .card }

[**CloudZero**](https://www.cloudzero.com/){target="_blank" rel="nofollow"}
{ .card }

[**CyberArk**](https://www.cyberark.com/){target="_blank" rel="nofollow"}
{ .card }

[**globaldatanet**](https://globaldatanet.com/){target="_blank" rel="nofollow"}
{ .card }

[**IMS**](https://ims.tech/){target="_blank" rel="nofollow"}
{ .card }

[**Jit Security**](https://www.jit.io/){target="_blank" rel="nofollow"}
{ .card }

[**LocalStack**](https://www.localstack.cloud/){target="_blank" rel="nofollow"}
{ .card }

[**Propellor.ai**](https://www.propellor.ai/){target="_blank" rel="nofollow"}
{ .card }

[**Pushpay**](https://pushpay.com/){target="_blank" rel="nofollow"}
{ .card }

[**Recast**](https://getrecast.com/){target="_blank" rel="nofollow"}
{ .card }

[**TopSport**](https://www.topsport.com.au/){target="_blank" rel="nofollow"}
{ .card }

[**Transformity**](https://transformity.tech/){target="_blank" rel="nofollow"}
{ .card }

[**Trek10**](https://www.trek10.com/){target="_blank" rel="nofollow"}
{ .card }

[**Vertex Pharmaceuticals**](https://www.vrtx.com/){target="_blank" rel="nofollow"}
{ .card }

</div>

### Using Lambda Layers

!!! note "Layers help us understand who uses Powertools for AWS Lambda (Python) in a non-intrusive way."

<!-- markdownlint-disable MD051 -->

When [using Layers](#lambda-layer), you can add Powertools for AWS Lambda (Python) as a dev dependency to not impact the development process. For Layers, we pre-package all dependencies, compile and optimize for storage and both x86 and ARM architecture.

<!-- markdownlint-enable MD051 -->

## Tenets

These are our core principles to guide our decision making.

- __AWS Lambda only__. We optimise for AWS Lambda function environments and supported runtimes only. Utilities might work with web frameworks and non-Lambda environments, though they are not officially supported.
- __Eases the adoption of best practices__. The main priority of the utilities is to facilitate best practices adoption, as defined in the AWS Well-Architected Serverless Lens; all other functionality is optional.
- __Keep it lean__. Additional dependencies are carefully considered for security and ease of maintenance, and prevent negatively impacting startup time.
- __We strive for backwards compatibility__. New features and changes should keep backwards compatibility. If a breaking change cannot be avoided, the deprecation and migration process should be clearly defined.
- __We work backwards from the community__. We aim to strike a balance of what would work best for 80% of customers. Emerging practices are considered and discussed via Requests for Comment (RFCs)
- __Progressive__. Utilities are designed to be incrementally adoptable for customers at any stage of their Serverless journey. They follow language idioms and their community’s common practices.<|MERGE_RESOLUTION|>--- conflicted
+++ resolved
@@ -63,109 +63,23 @@
 
 === "Lambda Layer"
 
-<<<<<<< HEAD
-    You can add our layer both in the [AWS Lambda Console _(under `Layers`)_](https://eu-west-1.console.aws.amazon.com/lambda/home#/add/layer){target="_blank"}, or via your favorite infrastructure as code framework with the ARN value.
+    [Lambda Layer](https://docs.aws.amazon.com/lambda/latest/dg/configuration-layers.html){target="_blank"} is a .zip file archive that can contain additional code, pre-packaged dependencies, data,  or configuration files. We compile and optimize [all dependencies](#install), and remove duplicate dependencies [already available in the Lambda runtime](https://github.com/aws-powertools/powertools-lambda-layer-cdk/blob/d24716744f7d1f37617b4998c992c4c067e19e64/layer/Python/Dockerfile#L36){target="_blank"} to achieve the most optimal size.
 
     For the latter, make sure to replace `{region}` with your AWS region, e.g., `eu-west-1`, and the `{python_version}` without the period (.), e.g., `312` for `Python 3.12`.
 
-    * <u>x86 architecture</u>: __arn:aws:lambda:{region}:017000801446:layer:AWSLambdaPowertoolsPythonV3-{python_version}:1__{: .copyMe}:clipboard:
-    * <u>ARM architecture</u>: __arn:aws:lambda:{region}:017000801446:layer:AWSLambdaPowertoolsPythonV3-{python_version}-Arm64:1__{: .copyMe}:clipboard:
-
-    ???+ note "Code snippets for popular infrastructure as code frameworks"
-=======
-    [Lambda Layer](https://docs.aws.amazon.com/lambda/latest/dg/configuration-layers.html){target="_blank"} is a .zip file archive that can contain additional code, pre-packaged dependencies, data,  or configuration files. We compile and optimize [all dependencies](#install), and remove duplicate dependencies [already available in the Lambda runtime](https://github.com/aws-powertools/powertools-lambda-layer-cdk/blob/d24716744f7d1f37617b4998c992c4c067e19e64/layer/Python/Dockerfile#L36){target="_blank"} to achieve the most optimal size.
-
-    | Architecture | Layer ARN                                                                                                 |
-    | ------------ | --------------------------------------------------------------------------------------------------------- |
-    | x86          | __arn:aws:lambda:{region}:017000801446:layer:AWSLambdaPowertoolsPythonV2:79__{: .copyMe}:clipboard:       |
-    | ARM          | __arn:aws:lambda:{region}:017000801446:layer:AWSLambdaPowertoolsPythonV2-Arm64:79__{: .copyMe}:clipboard: |
-
-    === "AWS Console"
+    * <u>x86 architecture</u>: __arn:aws:lambda:{region}:017000801446:layer:AWSLambdaPowertoolsPythonV3-python{python_version}-x86:1__{: .copyMe}:clipboard:
+    * <u>ARM architecture</u>: __arn:aws:lambda:{region}:017000801446:layer:AWSLambdaPowertoolsPythonV3-python{python_version}-arm64:1__{: .copyMe}:clipboard:
 
         You can add our layer using the [AWS Lambda Console _(direct link)_](https://console.aws.amazon.com/lambda/home#/add/layer){target="_blank"}:
 
-        * Under Layers, choose `Specify an ARN`
-        * Click to copy the correct ARN value based on your AWS Lambda function architecture and region
-
-        ??? info "Click to expand and copy any regional Lambda Layer ARN"
-
-            === "x86_64"
-
-
-                | Region name               | Region code          | Layer ARN                                                                                                 |
-                | ------------------------- | -------------------- | --------------------------------------------------------------------------------------------------------- |
-                | Africa (Cape Town)        | **`af-south-1`**     | **arn:aws:lambda:af-south-1:017000801446:layer:AWSLambdaPowertoolsPythonV2:79**{: .copyMe}:clipboard:     |
-                | Asia Pacific (Hong Kong)  | **`ap-east-1`**      | **arn:aws:lambda:ap-east-1:017000801446:layer:AWSLambdaPowertoolsPythonV2:79**{: .copyMe}:clipboard:      |
-                | Asia Pacific (Tokyo)      | **`ap-northeast-1`** | **arn:aws:lambda:ap-northeast-1:017000801446:layer:AWSLambdaPowertoolsPythonV2:79**{: .copyMe}:clipboard: |
-                | Asia Pacific (Seoul)      | **`ap-northeast-2`** | **arn:aws:lambda:ap-northeast-2:017000801446:layer:AWSLambdaPowertoolsPythonV2:79**{: .copyMe}:clipboard: |
-                | Asia Pacific (Osaka)      | **`ap-northeast-3`** | **arn:aws:lambda:ap-northeast-3:017000801446:layer:AWSLambdaPowertoolsPythonV2:79**{: .copyMe}:clipboard: |
-                | Asia Pacific (Mumbai)     | **`ap-south-1`**     | **arn:aws:lambda:ap-south-1:017000801446:layer:AWSLambdaPowertoolsPythonV2:79**{: .copyMe}:clipboard:     |
-                | Asia Pacific (Hyderabad)  | **`ap-south-2`**     | **arn:aws:lambda:ap-south-2:017000801446:layer:AWSLambdaPowertoolsPythonV2:79**{: .copyMe}:clipboard:     |
-                | Asia Pacific (Singapore)  | **`ap-southeast-1`** | **arn:aws:lambda:ap-southeast-1:017000801446:layer:AWSLambdaPowertoolsPythonV2:79**{: .copyMe}:clipboard: |
-                | Asia Pacific (Sydney)     | **`ap-southeast-2`** | **arn:aws:lambda:ap-southeast-2:017000801446:layer:AWSLambdaPowertoolsPythonV2:79**{: .copyMe}:clipboard: |
-                | Asia Pacific (Jakarta)    | **`ap-southeast-3`** | **arn:aws:lambda:ap-southeast-3:017000801446:layer:AWSLambdaPowertoolsPythonV2:79**{: .copyMe}:clipboard: |
-                | Asia Pacific (Melbourne)  | **`ap-southeast-4`** | **arn:aws:lambda:ap-southeast-4:017000801446:layer:AWSLambdaPowertoolsPythonV2:79**{: .copyMe}:clipboard: |
-                | Canada (Central)          | **`ca-central-1`**   | **arn:aws:lambda:ca-central-1:017000801446:layer:AWSLambdaPowertoolsPythonV2:79**{: .copyMe}:clipboard:   |
-                | Canada (West)             | **`ca-west-1`**      | **arn:aws:lambda:ca-west-1:017000801446:layer:AWSLambdaPowertoolsPythonV2:79**{: .copyMe}:clipboard:      |
-                | Europe (Frankfurt)        | **`eu-central-1`**   | **arn:aws:lambda:eu-central-1:017000801446:layer:AWSLambdaPowertoolsPythonV2:79**{: .copyMe}:clipboard:   |
-                | Europe (Zurich)           | **`eu-central-2`**   | **arn:aws:lambda:eu-central-2:017000801446:layer:AWSLambdaPowertoolsPythonV2:79**{: .copyMe}:clipboard:   |
-                | Europe (Stockholm)        | **`eu-north-1`**     | **arn:aws:lambda:eu-north-1:017000801446:layer:AWSLambdaPowertoolsPythonV2:79**{: .copyMe}:clipboard:     |
-                | Europe (Milan)            | **`eu-south-1`**     | **arn:aws:lambda:eu-south-1:017000801446:layer:AWSLambdaPowertoolsPythonV2:79**{: .copyMe}:clipboard:     |
-                | Europe (Spain)            | **`eu-south-2`**     | **arn:aws:lambda:eu-south-2:017000801446:layer:AWSLambdaPowertoolsPythonV2:79**{: .copyMe}:clipboard:     |
-                | Europe (Ireland)          | **`eu-west-1`**      | **arn:aws:lambda:eu-west-1:017000801446:layer:AWSLambdaPowertoolsPythonV2:79**{: .copyMe}:clipboard:      |
-                | Europe (London)           | **`eu-west-2`**      | **arn:aws:lambda:eu-west-2:017000801446:layer:AWSLambdaPowertoolsPythonV2:79**{: .copyMe}:clipboard:      |
-                | Europe (Paris)            | **`eu-west-3`**      | **arn:aws:lambda:eu-west-3:017000801446:layer:AWSLambdaPowertoolsPythonV2:79**{: .copyMe}:clipboard:      |
-                | Middle East (Israel)      | **`il-central-1`**   | **arn:aws:lambda:il-central-1:017000801446:layer:AWSLambdaPowertoolsPythonV2:79**{: .copyMe}:clipboard:   |
-                | Middle East (UAE)         | **`me-central-1`**   | **arn:aws:lambda:me-central-1:017000801446:layer:AWSLambdaPowertoolsPythonV2:79**{: .copyMe}:clipboard:   |
-                | Middle East (Bahrain)     | **`me-south-1`**     | **arn:aws:lambda:me-south-1:017000801446:layer:AWSLambdaPowertoolsPythonV2:79**{: .copyMe}:clipboard:     |
-                | South America (São Paulo) | **`sa-east-1`**      | **arn:aws:lambda:sa-east-1:017000801446:layer:AWSLambdaPowertoolsPythonV2:79**{: .copyMe}:clipboard:      |
-                | US East (N. Virginia)     | **`us-east-1`**      | **arn:aws:lambda:us-east-1:017000801446:layer:AWSLambdaPowertoolsPythonV2:79**{: .copyMe}:clipboard:      |
-                | US East (Ohio)            | **`us-east-2`**      | **arn:aws:lambda:us-east-2:017000801446:layer:AWSLambdaPowertoolsPythonV2:79**{: .copyMe}:clipboard:      |
-                | US West (N. California)   | **`us-west-1`**      | **arn:aws:lambda:us-west-1:017000801446:layer:AWSLambdaPowertoolsPythonV2:79**{: .copyMe}:clipboard:      |
-                | US West (Oregon)          | **`us-west-2`**      | **arn:aws:lambda:us-west-2:017000801446:layer:AWSLambdaPowertoolsPythonV2:79**{: .copyMe}:clipboard:      |
-
-
-            === "arm64"
-
-                | Region name               | Region code          | Layer ARN                                                                                                       |
-                | ------------------------- | -------------------- | --------------------------------------------------------------------------------------------------------------- |
-                | Africa (Cape Town)        | **`af-south-1`**     | **arn:aws:lambda:af-south-1:017000801446:layer:AWSLambdaPowertoolsPythonV2-Arm64:79**{: .copyMe}:clipboard:     |
-                | Asia Pacific (Hong Kong)  | **`ap-east-1`**      | **arn:aws:lambda:ap-east-1:017000801446:layer:AWSLambdaPowertoolsPythonV2-Arm64:79**{: .copyMe}:clipboard:      |
-                | Asia Pacific (Tokyo)      | **`ap-northeast-1`** | **arn:aws:lambda:ap-northeast-1:017000801446:layer:AWSLambdaPowertoolsPythonV2-Arm64:79**{: .copyMe}:clipboard: |
-                | Asia Pacific (Seoul)      | **`ap-northeast-2`** | **arn:aws:lambda:ap-northeast-2:017000801446:layer:AWSLambdaPowertoolsPythonV2-Arm64:79**{: .copyMe}:clipboard: |
-                | Asia Pacific (Osaka)      | **`ap-northeast-3`** | **arn:aws:lambda:ap-northeast-3:017000801446:layer:AWSLambdaPowertoolsPythonV2-Arm64:79**{: .copyMe}:clipboard: |
-                | Asia Pacific (Mumbai)     | **`ap-south-1`**     | **arn:aws:lambda:ap-south-1:017000801446:layer:AWSLambdaPowertoolsPythonV2-Arm64:79**{: .copyMe}:clipboard:     |
-                | Asia Pacific (Hyderabad)  | **`ap-south-2`**     | **arn:aws:lambda:ap-south-2:017000801446:layer:AWSLambdaPowertoolsPythonV2-Arm64:79**{: .copyMe}:clipboard:     |
-                | Asia Pacific (Singapore)  | **`ap-southeast-1`** | **arn:aws:lambda:ap-southeast-1:017000801446:layer:AWSLambdaPowertoolsPythonV2-Arm64:79**{: .copyMe}:clipboard: |
-                | Asia Pacific (Sydney)     | **`ap-southeast-2`** | **arn:aws:lambda:ap-southeast-2:017000801446:layer:AWSLambdaPowertoolsPythonV2-Arm64:79**{: .copyMe}:clipboard: |
-                | Asia Pacific (Jakarta)    | **`ap-southeast-3`** | **arn:aws:lambda:ap-southeast-3:017000801446:layer:AWSLambdaPowertoolsPythonV2-Arm64:79**{: .copyMe}:clipboard: |
-                | Asia Pacific (Melbourne)  | **`ap-southeast-4`** | **arn:aws:lambda:ap-southeast-4:017000801446:layer:AWSLambdaPowertoolsPythonV2-Arm64:79**{: .copyMe}:clipboard: |
-                | Canada (Central)          | **`ca-central-1`**   | **arn:aws:lambda:ca-central-1:017000801446:layer:AWSLambdaPowertoolsPythonV2-Arm64:79**{: .copyMe}:clipboard:   |
-                | Canada (West)             | **`ca-west-1`**      | **arn:aws:lambda:ca-west-1:017000801446:layer:AWSLambdaPowertoolsPythonV2-Arm64:73**{: .copyMe}:clipboard:      |
-                | Europe (Frankfurt)        | **`eu-central-1`**   | **arn:aws:lambda:eu-central-1:017000801446:layer:AWSLambdaPowertoolsPythonV2-Arm64:79**{: .copyMe}:clipboard:   |
-                | Europe (Zurich)           | **`eu-central-2`**   | **arn:aws:lambda:eu-central-2:017000801446:layer:AWSLambdaPowertoolsPythonV2-Arm64:79**{: .copyMe}:clipboard:   |
-                | Europe (Stockholm)        | **`eu-north-1`**     | **arn:aws:lambda:eu-north-1:017000801446:layer:AWSLambdaPowertoolsPythonV2-Arm64:79**{: .copyMe}:clipboard:     |
-                | Europe (Milan)            | **`eu-south-1`**     | **arn:aws:lambda:eu-south-1:017000801446:layer:AWSLambdaPowertoolsPythonV2-Arm64:79**{: .copyMe}:clipboard:     |
-                | Europe (Spain)            | **`eu-south-2`**     | **arn:aws:lambda:eu-south-2:017000801446:layer:AWSLambdaPowertoolsPythonV2-Arm64:79**{: .copyMe}:clipboard:     |
-                | Europe (Ireland)          | **`eu-west-1`**      | **arn:aws:lambda:eu-west-1:017000801446:layer:AWSLambdaPowertoolsPythonV2-Arm64:79**{: .copyMe}:clipboard:      |
-                | Europe (London)           | **`eu-west-2`**      | **arn:aws:lambda:eu-west-2:017000801446:layer:AWSLambdaPowertoolsPythonV2-Arm64:79**{: .copyMe}:clipboard:      |
-                | Europe (Paris)            | **`eu-west-3`**      | **arn:aws:lambda:eu-west-3:017000801446:layer:AWSLambdaPowertoolsPythonV2-Arm64:79**{: .copyMe}:clipboard:      |
-                | Middle East (Israel)      | **`il-central-1`**   | **arn:aws:lambda:il-central-1:017000801446:layer:AWSLambdaPowertoolsPythonV2-Arm64:79**{: .copyMe}:clipboard:   |
-                | Middle East (UAE)         | **`me-central-1`**   | **arn:aws:lambda:me-central-1:017000801446:layer:AWSLambdaPowertoolsPythonV2-Arm64:79**{: .copyMe}:clipboard:   |
-                | Middle East (Bahrain)     | **`me-south-1`**     | **arn:aws:lambda:me-south-1:017000801446:layer:AWSLambdaPowertoolsPythonV2-Arm64:79**{: .copyMe}:clipboard:     |
-                | South America (São Paulo) | **`sa-east-1`**      | **arn:aws:lambda:sa-east-1:017000801446:layer:AWSLambdaPowertoolsPythonV2-Arm64:79**{: .copyMe}:clipboard:      |
-                | US East (N. Virginia)     | **`us-east-1`**      | **arn:aws:lambda:us-east-1:017000801446:layer:AWSLambdaPowertoolsPythonV2-Arm64:79**{: .copyMe}:clipboard:      |
-                | US East (Ohio)            | **`us-east-2`**      | **arn:aws:lambda:us-east-2:017000801446:layer:AWSLambdaPowertoolsPythonV2-Arm64:79**{: .copyMe}:clipboard:      |
-                | US West (N. California)   | **`us-west-1`**      | **arn:aws:lambda:us-west-1:017000801446:layer:AWSLambdaPowertoolsPythonV2-Arm64:79**{: .copyMe}:clipboard:      |
-                | US West (Oregon)          | **`us-west-2`**      | **arn:aws:lambda:us-west-2:017000801446:layer:AWSLambdaPowertoolsPythonV2-Arm64:79**{: .copyMe}:clipboard:      |
-
+        * Under Layers, choose `AWS layers` or `Specify an ARN`
+        * Click to copy the [correct ARN](#lambda-layer) value based on your AWS Lambda function architecture and region
 
     === "Infrastructure as Code (IaC)"
 
         > Are we missing a framework? please create [a documentation request](https://github.com/aws-powertools/powertools-lambda-python/issues/new?assignees=&labels=documentation%2Ctriage&projects=&template=documentation_improvements.yml&title=Docs%3A+TITLE){target="_blank" rel="nofollow"}.
 
         Thanks to the community, we've covered most popular frameworks on how to add a Lambda Layer to an existing function.
->>>>>>> 2bfce2f6
 
         === "x86_64"
 
@@ -248,34 +162,14 @@
         You can use AWS CLI to generate a pre-signed URL to download the contents of our Lambda Layer.
 
         ```bash title="AWS CLI command to download Lambda Layer content"
-        aws lambda get-layer-version-by-arn --arn arn:aws:lambda:eu-west-1:017000801446:layer:AWSLambdaPowertoolsPythonV2:79 --region eu-west-1
+        aws lambda get-layer-version-by-arn --arn arn:aws:lambda:eu-west-1:017000801446:layer:AWSLambdaPowertoolsPythonV3-python312-x86:1 --region eu-west-1
         ```
 
         You'll find the pre-signed URL under `Location` key as part of the CLI command output.
 
 === "Serverless Application Repository (SAR)"
 
-<<<<<<< HEAD
-### Lambda Layer
-
-[Lambda Layer](https://docs.aws.amazon.com/lambda/latest/dg/configuration-layers.html){target="_blank"} is a .zip file archive that can contain additional code, pre-packaged dependencies, data,  or configuration files. We compile and optimize [all dependencies](#install) for Python versions from **3.8 to 3.12**, as well as for both **arm64 and x86** architectures, to ensure compatibility. We also remove duplicate dependencies [already available in the Lambda runtime](https://github.com/aws-powertools/powertools-lambda-layer-cdk/blob/d24716744f7d1f37617b4998c992c4c067e19e64/layer/Python/Dockerfile#L36){target="_blank"} to achieve the most optimal size.
-
-=== "x86_64"
-    --8<-- "docs/includes/_layer_homepage_x86.md"
-
-=== "arm64"
-    --8<-- "docs/includes/_layer_homepage_arm64.md"
-
-**Want to inspect the contents of the Layer?**
-
-The pre-signed URL to download this Lambda Layer will be within `Location` key in the CLI output. The CLI output will also contain the Powertools for AWS Lambda version it contains.
-
-```bash title="AWS CLI command to download Lambda Layer content"
-aws lambda get-layer-version-by-arn --arn arn:aws:lambda:eu-west-1:017000801446:layer:AWSLambdaPowertoolsPythonV3-python312-x86:1 --region eu-west-1
-```
-=======
     We provide a SAR App that deploys a CloudFormation stack with a copy of our Lambda Layer in your AWS account and region.
->>>>>>> 2bfce2f6
 
     Compared with the [public Layer ARN](#lambda-layer) option, the advantage is being able to use a semantic version.
 
@@ -320,40 +214,97 @@
         --8<-- "examples/homepage/install/sar/terraform.tf"
         ```
 
-<<<<<<< HEAD
+=== "Alpha releases"
+
+    Every morning during business days _(~8am UTC)_, we publish a `prerelease` to PyPi to accelerate customer feedback on **unstable** releases / bugfixes until they become production ready.
+
+    Here's how you can use them:
+
+    - __Pip__: [**`pip install --pre "aws-lambda-powertools"`**](#){: .copyMe}:clipboard:
+    - __Poetry__: [**`poetry add --allow-prereleases "aws-lambda-powertools" --group dev`**](#){: .copyMe}:clipboard:
+    - __Pdm__: [**`pdm add -dG --prerelease "aws-lambda-powertools"`**](#){: .copyMe}:clipboard:
+
+### Local development
+
+!!! info "Using Lambda Layer? Simply add [**`"aws-lambda-powertools[all]"`**](#){: .copyMe}:clipboard: as a development dependency."
+
+Powertools for AWS Lambda (Python) relies on the [AWS SDK bundled in the Lambda runtime](https://docs.aws.amazon.com/lambda/latest/dg/lambda-python.html){target="_blank"}. This helps us achieve an optimal package size and initialization. However, when developing locally, you need to install AWS SDK as a development dependency to support IDE auto-completion and to run your tests locally:
+
+- __Pip__: [**`pip install "aws-lambda-powertools[aws-sdk]"`**](#){: .copyMe}:clipboard:
+- __Poetry__: [**`poetry add "aws-lambda-powertools[aws-sdk]" --group dev`**](#){: .copyMe}:clipboard:
+- __Pdm__: [**`pdm add -dG "aws-lambda-powertools[aws-sdk]"`**](#){: .copyMe}:clipboard:
+
+__A word about dependency resolution__
+
+In this context, `[aws-sdk]` is an alias to the `boto3` package. Due to dependency resolution, it'll either install:
+
+- __(A)__ the SDK version available in [Lambda runtime](https://docs.aws.amazon.com/lambda/latest/dg/lambda-python.html){target="_blank"}
+- __(B)__ a more up-to-date version if another package you use also depends on `boto3`, for example [Powertools for AWS Lambda (Python) Tracer](core/tracer.md){target="_blank"}
+
+### Lambda Layer
+
+[Lambda Layer](https://docs.aws.amazon.com/lambda/latest/dg/configuration-layers.html){target="_blank"} is a .zip file archive that can contain additional code, pre-packaged dependencies, data,  or configuration files. We compile and optimize [all dependencies](#install) for Python versions from **3.8 to 3.12**, as well as for both **arm64 and x86** architectures, to ensure compatibility. We also remove duplicate dependencies [already available in the Lambda runtime](https://github.com/aws-powertools/powertools-lambda-layer-cdk/blob/d24716744f7d1f37617b4998c992c4c067e19e64/layer/Python/Dockerfile#L36){target="_blank"} to achieve the most optimal size.
+
+=== "x86_64"
+    --8<-- "docs/includes/_layer_homepage_x86.md"
+
+=== "arm64"
+    --8<-- "docs/includes/_layer_homepage_arm64.md"
+
+**Want to inspect the contents of the Layer?**
+
+The pre-signed URL to download this Lambda Layer will be within `Location` key in the CLI output. The CLI output will also contain the Powertools for AWS Lambda version it contains.
+
+```bash title="AWS CLI command to download Lambda Layer content"
+aws lambda get-layer-version-by-arn --arn arn:aws:lambda:eu-west-1:017000801446:layer:AWSLambdaPowertoolsPythonV3-python312-x86:1 --region eu-west-1
+```
+
+#### SAR
+
+Serverless Application Repository (SAR) App deploys a CloudFormation stack with a copy of our Lambda Layer in your AWS account and region.
+
+Compared with the [public Layer ARN](#lambda-layer) option, SAR allows you to choose a semantic version and deploys a Layer in your target account.
+
+| App                                                                                                                                                                                 | ARN                                                                                                                            | Description                                                           |
+| ----------------------------------------------------------------------------------------------------------------------------------------------------------------------------------- | ------------------------------------------------------------------------------------------------------------------------------ | --------------------------------------------------------------------- |
+| [**aws-lambda-powertools-python-layer**](https://serverlessrepo.aws.amazon.com/applications/eu-west-1/057560766410/aws-lambda-powertools-python-layer){target="_blank"}             | [arn:aws:serverlessrepo:eu-west-1:057560766410:applications/aws-lambda-powertools-python-layer](#){: .copyMe}:clipboard:       | Contains all extra dependencies (e.g: pydantic).                      |
+| [**aws-lambda-powertools-python-layer-arm64**](https://serverlessrepo.aws.amazon.com/applications/eu-west-1/057560766410/aws-lambda-powertools-python-layer-arm64){target="_blank"} | [arn:aws:serverlessrepo:eu-west-1:057560766410:applications/aws-lambda-powertools-python-layer-arm64](#){: .copyMe}:clipboard: | Contains all extra dependencies (e.g: pydantic). For arm64 functions. |
+
+??? note "Click to expand and copy SAR code snippets for popular frameworks"
+
+    You can create a shared Lambda Layers stack and make this along with other account level layers stack.
+
+    === "SAM"
+
+        ```yaml hl_lines="6 9 10 17-19"
+        --8<-- "examples/homepage/install/sar/sam.yaml"
+        ```
+
+    === "Serverless framework"
+
+        ```yaml hl_lines="11 12 19 20"
+        --8<-- "examples/homepage/install/sar/serverless.yml"
+        ```
+
+    === "CDK"
+
+        ```python hl_lines="7 16-20 23-27"
+        --8<-- "examples/homepage/install/sar/cdk_sar.py"
+        ```
+
+    === "Terraform"
+
+    	> Credits to [Dani Comnea](https://github.com/DanyC97){target="_blank" rel="nofollow"} for providing the Terraform equivalent.
+
+        ```terraform hl_lines="12-13 15-20 23-25 40"
+        --8<-- "examples/homepage/install/sar/terraform.tf"
+        ```
+
     Credits to [mwarkentin](https://github.com/mwarkentin){target="_blank" rel="nofollow"} for providing the scoped down IAM permissions below.
 
     ```yaml hl_lines="21-52" title="Least-privileged IAM permissions SAM example"
     --8<-- "examples/homepage/install/sar/scoped_down_iam.yaml"
     ```
-=======
-=== "Alpha releases"
-
-    Every morning during business days _(~8am UTC)_, we publish a `prerelease` to PyPi to accelerate customer feedback on **unstable** releases / bugfixes until they become production ready.
-
-    Here's how you can use them:
-
-    - __Pip__: [**`pip install --pre "aws-lambda-powertools"`**](#){: .copyMe}:clipboard:
-    - __Poetry__: [**`poetry add --allow-prereleases "aws-lambda-powertools" --group dev`**](#){: .copyMe}:clipboard:
-    - __Pdm__: [**`pdm add -dG --prerelease "aws-lambda-powertools"`**](#){: .copyMe}:clipboard:
-
-### Local development
-
-!!! info "Using Lambda Layer? Simply add [**`"aws-lambda-powertools[all]"`**](#){: .copyMe}:clipboard: as a development dependency."
-
-Powertools for AWS Lambda (Python) relies on the [AWS SDK bundled in the Lambda runtime](https://docs.aws.amazon.com/lambda/latest/dg/lambda-python.html){target="_blank"}. This helps us achieve an optimal package size and initialization. However, when developing locally, you need to install AWS SDK as a development dependency to support IDE auto-completion and to run your tests locally:
-
-- __Pip__: [**`pip install "aws-lambda-powertools[aws-sdk]"`**](#){: .copyMe}:clipboard:
-- __Poetry__: [**`poetry add "aws-lambda-powertools[aws-sdk]" --group dev`**](#){: .copyMe}:clipboard:
-- __Pdm__: [**`pdm add -dG "aws-lambda-powertools[aws-sdk]"`**](#){: .copyMe}:clipboard:
-
-__A word about dependency resolution__
-
-In this context, `[aws-sdk]` is an alias to the `boto3` package. Due to dependency resolution, it'll either install:
-
-- __(A)__ the SDK version available in [Lambda runtime](https://docs.aws.amazon.com/lambda/latest/dg/lambda-python.html){target="_blank"}
-- __(B)__ a more up-to-date version if another package you use also depends on `boto3`, for example [Powertools for AWS Lambda (Python) Tracer](core/tracer.md){target="_blank"}
->>>>>>> 2bfce2f6
 
 ## Quick getting started
 
