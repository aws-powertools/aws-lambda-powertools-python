---
title: REST API
description: Core utility
---

Event handler for Amazon API Gateway REST and HTTP APIs, Application Loader Balancer (ALB), Lambda Function URLs, and VPC Lattice.

## Key Features

* Lightweight routing to reduce boilerplate for API Gateway REST/HTTP API, ALB and Lambda Function URLs.
* Support for CORS, binary and Gzip compression, Decimals JSON encoding and bring your own JSON serializer
* Built-in integration with [Event Source Data Classes utilities](../../utilities/data_classes.md){target="_blank"} for self-documented event schema
* Works with micro function (one or a few routes) and monolithic functions (all routes)
* Support for OpenAPI and data validation for requests/responses

## Getting started

???+ tip
    All examples shared in this documentation are available within the [project repository](https://github.com/aws-powertools/powertools-lambda-python/tree/develop/examples){target="_blank"}.

### Install

!!! info "This is not necessary if you're installing Powertools for AWS Lambda (Python) via [Lambda Layer/SAR](../../index.md#lambda-layer){target="_blank"}."

**When using the data validation feature**, you need to add `pydantic` as a dependency in your preferred tool _e.g., requirements.txt, pyproject.toml_.

As of now, both Pydantic V1 and V2 are supported. For a future major version, we will only support Pydantic V2.

### Required resources

<!-- markdownlint-disable-next-line MD013 -->
If you're using any API Gateway integration, you must have an existing [API Gateway Proxy integration](https://docs.aws.amazon.com/apigateway/latest/developerguide/set-up-lambda-proxy-integrations.html){target="_blank"} or [ALB](https://docs.aws.amazon.com/elasticloadbalancing/latest/application/lambda-functions.html){target="_blank"} configured to invoke your Lambda function.

In case of using [VPC Lattice](https://docs.aws.amazon.com/lambda/latest/dg/services-vpc-lattice.html){target="_blank"}, you must have a service network configured to invoke your Lambda function.

This is the sample infrastructure for API Gateway and Lambda Function URLs we are using for the examples in this documentation.

???+ info "There is no additional permissions or dependencies required to use this utility."

=== "API Gateway SAM Template"

    ```yaml title="AWS Serverless Application Model (SAM) example"
    --8<-- "examples/event_handler_rest/sam/template.yaml"
    ```

=== "Lambda Function URL SAM Template"

    ```yaml title="AWS Serverless Application Model (SAM) example"
    --8<-- "examples/event_handler_lambda_function_url/sam/template.yaml"
    ```

### Event Resolvers

Before you decorate your functions to handle a given path and HTTP method(s), you need to initialize a resolver.

A resolver will handle request resolution, including [one or more routers](#split-routes-with-router), and give you access to the current event via typed properties.

For resolvers, we provide: `APIGatewayRestResolver`, `APIGatewayHttpResolver`, `ALBResolver`, `LambdaFunctionUrlResolver`, and `VPCLatticeResolver`. From here on, we will default to `APIGatewayRestResolver` across examples.

???+ info "Auto-serialization"
    We serialize `Dict` responses as JSON, trim whitespace for compact responses, set content-type to `application/json`, and
    return a 200 OK HTTP status. You can optionally set a different HTTP status code as the second argument of the tuple:

    ```python hl_lines="15 16"
    --8<-- "examples/event_handler_rest/src/getting_started_return_tuple.py"
    ```

#### API Gateway REST API

When using Amazon API Gateway REST API to front your Lambda functions, you can use `APIGatewayRestResolver`.

Here's an example on how we can handle the `/todos` path.

???+ info "Trailing slash in routes"
    For `APIGatewayRestResolver`, we seamless handle routes with a trailing slash (`/todos/`).

=== "getting_started_rest_api_resolver.py"

    ```python hl_lines="5 11 14 28"
    --8<-- "examples/event_handler_rest/src/getting_started_rest_api_resolver.py"
    ```

=== "getting_started_rest_api_resolver.json"

    This utility uses `path` and `httpMethod` to route to the right function. This helps make unit tests and local invocation easier too.

    ```json hl_lines="4-5"
    --8<-- "examples/event_handler_rest/src/getting_started_rest_api_resolver.json"
    ```

=== "getting_started_rest_api_resolver_output.json"

    ```json
    --8<-- "examples/event_handler_rest/src/getting_started_rest_api_resolver_output.json"
    ```

#### API Gateway HTTP API

When using Amazon API Gateway HTTP API to front your Lambda functions, you can use `APIGatewayHttpResolver`.

???+ note
    Using HTTP API v1 payload? Use `APIGatewayRestResolver` instead. `APIGatewayHttpResolver` defaults to v2 payload.

```python hl_lines="5 11" title="Using HTTP API resolver"
--8<-- "examples/event_handler_rest/src/getting_started_http_api_resolver.py"
```

#### Application Load Balancer

When using Amazon Application Load Balancer (ALB) to front your Lambda functions, you can use `ALBResolver`.

```python hl_lines="5 11" title="Using ALB resolver"
--8<-- "examples/event_handler_rest/src/getting_started_alb_api_resolver.py"
```

#### Lambda Function URL

When using [AWS Lambda Function URL](https://docs.aws.amazon.com/lambda/latest/dg/urls-configuration.html){target="_blank"}, you can use `LambdaFunctionUrlResolver`.

=== "getting_started_lambda_function_url_resolver.py"

    ```python hl_lines="5 11" title="Using Lambda Function URL resolver"
    --8<-- "examples/event_handler_lambda_function_url/src/getting_started_lambda_function_url_resolver.py"
    ```

=== "getting_started_lambda_function_url_resolver.json"

    ```json hl_lines="4-5" title="Example payload delivered to the handler"
    --8<-- "examples/event_handler_lambda_function_url/src/getting_started_lambda_function_url_resolver.json"
    ```

#### VPC Lattice

When using [VPC Lattice with AWS Lambda](https://docs.aws.amazon.com/lambda/latest/dg/services-vpc-lattice.html){target="_blank"}, you can use `VPCLatticeV2Resolver`.

=== "Payload v2 (Recommended)"

    ```python hl_lines="5 11" title="Using VPC Lattice resolver"
    --8<-- "examples/event_handler_rest/src/getting_started_vpclatticev2_resolver.py"
    ```

=== "Payload v2 (Recommended) - Sample Event"

    ```json hl_lines="2 3" title="Example payload delivered to the handler"
    --8<-- "examples/event_handler_rest/src/getting_started_vpclatticev2_resolver.json"
    ```

=== "Payload v1"

    ```python hl_lines="5 11" title="Using VPC Lattice resolver"
    --8<-- "examples/event_handler_rest/src/getting_started_vpclattice_resolver.py"
    ```

=== "Payload v1 - Sample Event"

    ```json hl_lines="2 3" title="Example payload delivered to the handler"
    --8<-- "examples/event_handler_rest/src/getting_started_vpclattice_resolver.json"
    ```

### Dynamic routes

You can use `/todos/<todo_id>` to configure dynamic URL paths, where `<todo_id>` will be resolved at runtime.

Each dynamic route you set must be part of your function signature. This allows us to call your function using keyword arguments when matching your dynamic route.

???+ note
    For brevity, we will only include the necessary keys for each sample request for the example to work.

=== "dynamic_routes.py"

    ```python hl_lines="14 16"
    --8<-- "examples/event_handler_rest/src/dynamic_routes.py"
    ```

=== "dynamic_routes.json"

    ```json
    --8<-- "examples/event_handler_rest/src/dynamic_routes.json"
    ```

???+ tip
    You can also nest dynamic paths, for example `/todos/<todo_id>/<todo_status>`.

#### Catch-all routes

???+ note
    We recommend having explicit routes whenever possible; use catch-all routes sparingly.

You can use a [regex](https://docs.python.org/3/library/re.html#regular-expression-syntax){target="_blank" rel="nofollow"} string to handle an arbitrary number of paths within a request, for example `.+`.

You can also combine nested paths with greedy regex to catch in between routes.

???+ warning
    We choose the most explicit registered route that matches an incoming event.

=== "dynamic_routes_catch_all.py"

    ```python hl_lines="11"
    --8<-- "examples/event_handler_rest/src/dynamic_routes_catch_all.py"
    ```

=== "dynamic_routes_catch_all.json"

    ```json
    --8<-- "examples/event_handler_rest/src/dynamic_routes_catch_all.json"
    ```

### HTTP Methods

You can use named decorators to specify the HTTP method that should be handled in your functions. That is, `app.<http_method>`, where the HTTP method could be `get`, `post`, `put`, `patch` and `delete`.

=== "http_methods.py"

    ```python hl_lines="14 17"
    --8<-- "examples/event_handler_rest/src/http_methods.py"
    ```

=== "http_methods.json"

    ```json
    --8<-- "examples/event_handler_rest/src/http_methods.json"
    ```

If you need to accept multiple HTTP methods in a single function, you can use the `route` method and pass a list of HTTP methods.

```python hl_lines="15" title="Handling multiple HTTP Methods"
--8<-- "examples/event_handler_rest/src/http_methods_multiple.py"
```

???+ note
    It is generally better to have separate functions for each HTTP method, as the functionality tends to differ depending on which method is used.

### Data validation

!!! note "This changes the authoring experience by relying on Python's type annotations"
    It's inspired by [FastAPI framework](https://fastapi.tiangolo.com/){target="_blank" rel="nofollow"} for ergonomics and to ease migrations in either direction. We support both Pydantic models and Python's dataclass.

    For brevity, we'll focus on Pydantic only.

All resolvers can optionally coerce and validate incoming requests by setting `enable_validation=True`.

With this feature, we can now express how we expect our incoming data and response to look like. This moves data validation responsibilities to Event Handler resolvers, reducing a ton of boilerplate code.

Let's rewrite the previous examples to signal our resolver what shape we expect our data to be.

<!-- markdownlint-disable MD013 -->

=== "data_validation.py"

    ```python hl_lines="13 16 25 29"
    --8<-- "examples/event_handler_rest/src/data_validation.py"
    ```

    1. This enforces data validation at runtime. Any validation error will return `HTTP 422: Unprocessable Entity error`.
    2. We create a Pydantic model to define how our data looks like.
    3. Defining a route remains exactly as before.
    4. By default, URL Paths will be `str`. Here, we are telling our resolver it should be `int`, so it converts it for us. <br/><br/> Lastly, we're also saying the return should be our `Todo`. This will help us later when we touch OpenAPI auto-documentation.
    5. `todo.json()` returns a dictionary. However, Event Handler knows the response should be `Todo` so it converts and validates accordingly.

=== "data_validation.json"

    ```json hl_lines="4"
    --8<-- "examples/event_handler_rest/src/data_validation.json"
    ```

=== "data_validation_output.json"

    ```json hl_lines="2-3"
    --8<-- "examples/event_handler_rest/src/data_validation_output.json"
    ```

<!-- markdownlint-enable MD013 -->

#### Handling validation errors

!!! info "By default, we hide extended error details for security reasons _(e.g., pydantic url, Pydantic code)_."

Any incoming request that fails validation will lead to a `HTTP 422: Unprocessable Entity error` response that will look similar to this:

```json hl_lines="2 3" title="data_validation_error_unsanitized_output.json"
--8<-- "examples/event_handler_rest/src/data_validation_error_unsanitized_output.json"
```

You can customize the error message by catching the `RequestValidationError` exception. This is useful when you might have a security policy to return opaque validation errors, or have a company standard for API validation errors.

Here's an example where we catch validation errors, log all details for further investigation, and return the same `HTTP 422` with an opaque error.

=== "data_validation_sanitized_error.py"

    Note that Pydantic versions [1](https://docs.pydantic.dev/1.10/usage/models/#error-handling){target="_blank" rel="nofollow"} and [2](https://docs.pydantic.dev/latest/errors/errors/){target="_blank" rel="nofollow"} report validation detailed errors differently.

    ```python hl_lines="8 24-25 31"
    --8<-- "examples/event_handler_rest/src/data_validation_sanitized_error.py"
    ```

    1. We use [exception handler](#exception-handling) decorator to catch **any** request validation errors. <br/><br/> Then, we log the detailed reason as to why it failed while returning a custom `Response` object to hide that from them.

=== "data_validation_sanitized_error_output.json"

    ```json hl_lines="2 3"
    --8<-- "examples/event_handler_rest/src/data_validation_sanitized_error_output.json"
    ```

#### Validating payloads

!!! info "We will automatically validate, inject, and convert incoming request payloads based on models via type annotation."

Let's improve our previous example by handling the creation of todo items via `HTTP POST`.

What we want is for Event Handler to convert the incoming payload as an instance of our `Todo` model. We handle the creation of that `todo`, and then return the `ID` of the newly created `todo`.

Even better, we can also let Event Handler validate and convert our response according to type annotations, further reducing boilerplate.

=== "validating_payloads.py"

    ```python hl_lines="13 16 24 33"
    --8<-- "examples/event_handler_rest/src/validating_payloads.py"
    ```

    1. This enforces data validation at runtime. Any validation error will return `HTTP 422: Unprocessable Entity error`.
    2. We create a Pydantic model to define how our data looks like.
    3. We define `Todo` as our type annotation. Event Handler then uses this model to validate and inject the incoming request as `Todo`.
    4. Lastly, we return the ID of our newly created `todo` item. <br/><br/> Because we specify the return type (`str`), Event Handler will take care of serializing this as a JSON string.
    5. Note that the return type is `List[Todo]`. <br><br> Event Handler will take the return (`todo.json`), and validate each list item against `Todo` model before returning the response accordingly.

=== "validating_payloads.json"

    ```json hl_lines="3 5-6"
    --8<-- "examples/event_handler_rest/src/validating_payloads.json"
    ```

=== "validating_payloads_output.json"

    ```json hl_lines="3"
    --8<-- "examples/event_handler_rest/src/validating_payloads_output.json"
    ```

##### Validating payload subset

With the addition of the [`Annotated` type starting in Python 3.9](https://docs.python.org/3/library/typing.html#typing.Annotated){target="_blank" rel="nofollow"}, types can contain additional metadata, allowing us to represent anything we want.

We use the `Annotated` and OpenAPI `Body` type to instruct Event Handler that our payload is located in a particular JSON key.

!!! note "Event Handler will match the parameter name with the JSON key to validate and inject what you want."

=== "validating_payload_subset.py"

    ```python hl_lines="7 8 22"
    --8<-- "examples/event_handler_rest/src/validating_payload_subset.py"
    ```

    1. `Body` is a special OpenAPI type that can add additional constraints to a request payload.
    2. `Body(embed=True)` instructs Event Handler to look up inside the payload for a key.<br><br> This means Event Handler will look up for a key named `todo`, validate the value against `Todo`, and inject it.

=== "validating_payload_subset.json"

    ```json hl_lines="3-4 6"
    --8<-- "examples/event_handler_rest/src/validating_payload_subset.json"
    ```

=== "validating_payload_subset_output.json"

    ```json hl_lines="3"
    --8<-- "examples/event_handler_rest/src/validating_payload_subset_output.json"
    ```

#### Validating query strings

!!! info "We will automatically validate and inject incoming query strings via type annotation."

We use the `Annotated` type to tell the Event Handler that a particular parameter is not only an optional string, but also a query string with constraints.

In the following example, we use a new `Query` OpenAPI type to add [one out of many possible constraints](#customizing-openapi-parameters), which should read as:

* `completed` is a query string with a `None` as its default value
* `completed`, when set, should have at minimum 4 characters
* No match? Event Handler will return a validation error response

<!-- markdownlint-disable MD013 -->

=== "validating_query_strings.py"

    ```python hl_lines="8 10 27"
    --8<-- "examples/event_handler_rest/src/validating_query_strings.py"
    ```

    1. If you're not using Python 3.9 or higher, you can install and use [`typing_extensions`](https://pypi.org/project/typing-extensions/){target="_blank" rel="nofollow"} to the same effect
    2. `Query` is a special OpenAPI type that can add constraints to a query string as well as document them
    3. **First time seeing `Annotated`?** <br><br> This special type uses the first argument as the actual type, and subsequent arguments as metadata. <br><br> At runtime, static checkers will also see the first argument, but any receiver can inspect it to get the metadata.

=== "skip_validating_query_strings.py"

    If you don't want to validate query strings but simply let Event Handler inject them as parameters, you can omit `Query` type annotation.

    This is merely for your convenience.

    ```python hl_lines="25"
    --8<-- "examples/event_handler_rest/src/skip_validating_query_strings.py"
    ```

    1. `completed` is still the same query string as before, except we simply state it's an string. No `Query` or `Annotated` to validate it.

=== "working_with_multi_query_values.py"

    If you need to handle multi-value query parameters, you can create a list of the desired type.

    ```python hl_lines="23"
    --8<-- "examples/event_handler_rest/src/working_with_multi_query_values.py"
    ```

    1. `example_multi_value_param` is a list containing values from the `ExampleEnum` enumeration.

<!-- markdownlint-enable MD013 -->

#### Validating path parameters

Just like we learned in [query string validation](#validating-query-strings), we can use a new `Path` OpenAPI type to [add constraints](#customizing-openapi-parameters).

For example, we could validate that `<todo_id>` dynamic path should be no greater than three digits.

```python hl_lines="8 10 27" title="validating_path.py"
--8<-- "examples/event_handler_rest/src/validating_path.py"
```

1. `Path` is a special OpenAPI type that allows us to constrain todo_id to be less than 999.

#### Validating headers

We use the `Annotated` type to tell the Event Handler that a particular parameter is a header that needs to be validated.

!!! info "We adhere to [HTTP RFC standards](https://www.rfc-editor.org/rfc/rfc7540#section-8.1.2){target="_blank" rel="nofollow"}, which means we treat HTTP headers as case-insensitive."

In the following example, we use a new `Header` OpenAPI type to add [one out of many possible constraints](#customizing-openapi-parameters), which should read as:

* `correlation_id` is a header that must be present in the request
* `correlation_id` should have 16 characters
* No match? Event Handler will return a validation error response

<!-- markdownlint-disable MD013 -->

=== "validating_headers.py"

    ```python hl_lines="8 10 27"
    --8<-- "examples/event_handler_rest/src/validating_headers.py"
    ```

    1. If you're not using Python 3.9 or higher, you can install and use [`typing_extensions`](https://pypi.org/project/typing-extensions/){target="_blank" rel="nofollow"} to the same effect
    2. `Header` is a special OpenAPI type that can add constraints and documentation to a header
    3. **First time seeing `Annotated`?** <br><br> This special type uses the first argument as the actual type, and subsequent arguments as metadata. <br><br> At runtime, static checkers will also see the first argument, but any receiver can inspect it to get the metadata.

=== "working_with_headers_multi_value.py"

    You can handle multi-value headers by declaring it as a list of the desired type.

    ```python hl_lines="23"
    --8<-- "examples/event_handler_rest/src/working_with_headers_multi_value.py"
    ```

    1. `cloudfront_viewer_country` is a list that must contain values from the `CountriesAllowed` enumeration.

### Accessing request details

Event Handler integrates with [Event Source Data Classes utilities](../../utilities/data_classes.md){target="_blank"}, and it exposes their respective resolver request details and convenient methods under `app.current_event`.

That is why you see `app.resolve(event, context)` in every example. This allows Event Handler to resolve requests, and expose data like `app.lambda_context` and  `app.current_event`.

#### Query strings and payload

Within `app.current_event` property, you can access all available query strings as a dictionary via `query_string_parameters`, or a specific one via  `get_query_string_value` method.

You can access the raw payload via `body` property, or if it's a JSON string you can quickly deserialize it via `json_body` property - like the earlier example in the [HTTP Methods](#http-methods) section.

```python hl_lines="19 24" title="Accessing query strings and raw payload"
--8<-- "examples/event_handler_rest/src/accessing_request_details.py"
```

#### Headers

Similarly to [Query strings](#query-strings-and-payload), you can access headers as dictionary via `app.current_event.headers`, or by name via `get_header_value`. If you prefer a case-insensitive lookup of the header value, the `app.current_event.get_header_value` function automatically handles it.

```python hl_lines="19" title="Accessing HTTP Headers"
--8<-- "examples/event_handler_rest/src/accessing_request_details_headers.py"
```

### Handling not found routes

By default, we return `404` for any unmatched route.

You can use **`not_found`** decorator to override this behavior, and return a custom **`Response`**.

```python hl_lines="18 22" title="Handling not found"
--8<-- "examples/event_handler_rest/src/not_found_routes.py"
```

### Exception handling

You can use **`exception_handler`** decorator with any Python exception. This allows you to handle a common exception outside your route, for example validation errors.

```python hl_lines="17-18" title="Exception handling"
--8<-- "examples/event_handler_rest/src/exception_handling.py"
```

???+ info
    The `exception_handler` also supports passing a list of exception types you wish to handle with one handler.

### Raising HTTP errors

You can easily raise any HTTP Error back to the client using `ServiceError` exception. This ensures your Lambda function doesn't fail but return the correct HTTP response signalling the error.

???+ info
    If you need to send custom headers, use [Response](#fine-grained-responses) class instead.

We provide pre-defined errors for the most popular ones such as HTTP 400, 401, 404, 500.

```python hl_lines="6-11 23 28 33 38 43" title="Raising common HTTP Status errors (4xx, 5xx)"
--8<-- "examples/event_handler_rest/src/raising_http_errors.py"
```

### Enabling SwaggerUI

!!! note "This feature requires [data validation](#data-validation) feature to be enabled."

Behind the scenes, the [data validation](#data-validation) feature auto-generates an OpenAPI specification from your routes and type annotations. You can use [Swagger UI](https://swagger.io/tools/swagger-ui/){target="_blank" rel="nofollow"} to visualize and interact with your newly auto-documented API.

There are some important **caveats** that you should know before enabling it:

| Caveat                                           | Description                                                                                                                                                                              |
| ------------------------------------------------ | ---------------------------------------------------------------------------------------------------------------------------------------------------------------------------------------- |
| Swagger UI is **publicly accessible by default** | When using `enable_swagger` method, you can [protect sensitive API endpoints by implementing a custom middleware](#customizing-swagger-ui) using your preferred authorization mechanism. |
| **No micro-functions support** yet               | Swagger UI is enabled on a per resolver instance which will limit its accuracy here.                                                                                                     |
| You need to expose a **new route**               | You'll need to expose the following path to Lambda: `/swagger`; ignore if you're routing this path already.                         |

```python hl_lines="12-13" title="enabling_swagger.py"
--8<-- "examples/event_handler_rest/src/enabling_swagger.py"
```

1. `enable_swagger` creates a route to serve Swagger UI and allows quick customizations. <br><br> You can also include  middlewares to protect or enhance the overall experience.

Here's an example of what it looks like by default:

![Swagger UI picture](../../media/swagger.png)

### Custom Domain API Mappings

When using [Custom Domain API Mappings feature](https://docs.aws.amazon.com/apigateway/latest/developerguide/rest-api-mappings.html){target="_blank"}, you must use **`strip_prefixes`** param in the `APIGatewayRestResolver` constructor.

**Scenario**: You have a custom domain `api.mydomain.dev`. Then you set `/payment` API Mapping to forward any payment requests to your Payments API.

**Challenge**: This means your `path` value for any API requests will always contain `/payment/<actual_request>`, leading to HTTP 404 as Event Handler is trying to match what's after `payment/`. This gets further complicated with an [arbitrary level of nesting](https://github.com/aws-powertools/powertools-lambda/issues/34){target="_blank"}.

To address this API Gateway behavior, we use `strip_prefixes` parameter to account for these prefixes that are now injected into the path regardless of which type of API Gateway you're using.

=== "custom_api_mapping.py"

    ```python hl_lines="8"
    --8<-- "examples/event_handler_rest/src/custom_api_mapping.py"
    ```

=== "custom_api_mapping.json"

    ```json
    --8<-- "examples/event_handler_rest/src/custom_api_mapping.json"
    ```

???+ note
    After removing a path prefix with `strip_prefixes`, the new root path will automatically be mapped to the path argument of `/`.

	For example, when using `strip_prefixes` value of `/pay`, there is no difference between a request path of `/pay` and `/pay/`; and the path argument would be defined as `/`.

For added flexibility, you can use regexes to strip a prefix. This is helpful when you have many options due to different combinations of prefixes (e.g: multiple environments, multiple versions).

=== "strip_route_prefix_regex.py"

    ```python hl_lines="12"
    --8<-- "examples/event_handler_rest/src/strip_route_prefix_regex.py"
    ```

## Advanced

### CORS

You can configure CORS at the `APIGatewayRestResolver` constructor via `cors` parameter using the `CORSConfig` class.

This will ensure that CORS headers are returned as part of the response when your functions match the path invoked and the `Origin`
matches one of the allowed values.

???+ tip
    Optionally disable CORS on a per path basis with `cors=False` parameter.

=== "setting_cors.py"

    ```python hl_lines="5 11-12 34"
    --8<-- "examples/event_handler_rest/src/setting_cors.py"
    ```

=== "setting_cors_output.json"

    ```json
    --8<-- "examples/event_handler_rest/src/setting_cors_output.json"
    ```

=== "setting_cors_extra_origins.py"

    ```python hl_lines="5 11-12 34"
    --8<-- "examples/event_handler_rest/src/setting_cors_extra_origins.py"
    ```

=== "setting_cors_extra_origins_output.json"

    ```json
    --8<-- "examples/event_handler_rest/src/setting_cors_extra_origins_output.json"
    ```

#### Pre-flight

Pre-flight (OPTIONS) calls are typically handled at the API Gateway or Lambda Function URL level as per [our sample infrastructure](#required-resources), no Lambda integration is necessary. However, ALB expects you to handle pre-flight requests.

For convenience, we automatically handle that for you as long as you [setup CORS in the constructor level](#cors).

#### Defaults

For convenience, these are the default values when using `CORSConfig` to enable CORS:

???+ warning
    Always configure `allow_origin` when using in production.

???+ tip "Multiple origins?"
    If you need to allow multiple origins, pass the additional origins using the `extra_origins` key.

| Key                                                                                                                                                         | Value                                                                        | Note                                                                                                                                                                                     |
| ----------------------------------------------------------------------------------------------------------------------------------------------------------- | ---------------------------------------------------------------------------- | ---------------------------------------------------------------------------------------------------------------------------------------------------------------------------------------- |
| **[allow_origin](https://developer.mozilla.org/en-US/docs/Web/HTTP/Headers/Access-Control-Allow-Origin){target="_blank" rel="nofollow"}**: `str`            | `*`                                                                          | Only use the default value for development. **Never use `*` for production** unless your use case requires it                                                                            |
| **[extra_origins](https://developer.mozilla.org/en-US/docs/Web/HTTP/Headers/Access-Control-Allow-Origin){target="_blank" rel="nofollow"}**: `List[str]`     | `[]`                                                                         | Additional origins to be allowed, in addition to the one specified in `allow_origin`                                                                                                     |
| **[allow_headers](https://developer.mozilla.org/en-US/docs/Web/HTTP/Headers/Access-Control-Allow-Headers){target="_blank" rel="nofollow"}**: `List[str]`    | `[Authorization, Content-Type, X-Amz-Date, X-Api-Key, X-Amz-Security-Token]` | Additional headers will be appended to the default list for your convenience                                                                                                             |
| **[expose_headers](https://developer.mozilla.org/en-US/docs/Web/HTTP/Headers/Access-Control-Expose-Headers){target="_blank" rel="nofollow"}**: `List[str]`  | `[]`                                                                         | Any additional header beyond the [safe listed by CORS specification](https://developer.mozilla.org/en-US/docs/Glossary/CORS-safelisted_response_header){target="_blank" rel="nofollow"}. |
| **[max_age](https://developer.mozilla.org/en-US/docs/Web/HTTP/Headers/Access-Control-Max-Age){target="_blank" rel="nofollow"}**: `int`                      | ``                                                                           | Only for pre-flight requests if you choose to have your function to handle it instead of API Gateway                                                                                     |
| **[allow_credentials](https://developer.mozilla.org/en-US/docs/Web/HTTP/Headers/Access-Control-Allow-Credentials){target="_blank" rel="nofollow"}**: `bool` | `False`                                                                      | Only necessary when you need to expose cookies, authorization headers or TLS client certificates.                                                                                        |

### Middleware

```mermaid
stateDiagram
    direction LR

    EventHandler: GET /todo
    Before: Before response
    Next: next_middleware()
    MiddlewareLoop: Middleware loop
    AfterResponse: After response
    MiddlewareFinished: Modified response
    Response: Final response

    EventHandler --> Middleware: Has middleware?
    state MiddlewareLoop {
        direction LR
        Middleware --> Before
        Before --> Next
        Next --> Middleware: More middlewares?
        Next --> AfterResponse
    }
    AfterResponse --> MiddlewareFinished
    MiddlewareFinished --> Response
    EventHandler --> Response: No middleware
```

A middleware is a function you register per route to **intercept** or **enrich** a **request before** or **after** any response.

Each middleware function receives the following arguments:

1. **app**. An Event Handler instance so you can access incoming request information, Lambda context, etc.
2. **next_middleware**. A function to get the next middleware or route's response.

Here's a sample middleware that extracts and injects correlation ID, using `APIGatewayRestResolver` (works for any [Resolver](#event-resolvers)):

=== "middleware_getting_started.py"

    ```python hl_lines="11 22 29" title="Your first middleware to extract and inject correlation ID"
    --8<-- "examples/event_handler_rest/src/middleware_getting_started.py"
    ```

    1. You can access current request like you normally would.
    2. Logger extracts it first in the request path, so we can use it. <br><br> If this was available before, we'd use `app.context.get("correlation_id")`.
    3. [Shared context is available](#sharing-contextual-data) to any middleware, Router and App instances. <br><br> For example, another middleware can now use `app.context.get("correlation_id")` to retrieve it.
    4. Get response from the next middleware (if any) or from `/todos` route.
    5. You can manipulate headers, body, or status code before returning it.
    6. Register one or more middlewares in order of execution.
    7. Logger extracts correlation ID from header and makes it available under `correlation_id` key, and `get_correlation_id()` method.

=== "middleware_getting_started_output.json"

    ```json hl_lines="9-10"
    --8<-- "examples/event_handler_rest/src/middleware_getting_started_output.json"
    ```

#### Global middlewares

<center>
![Combining middlewares](../../media/middlewares_normal_processing-light.svg#only-light)
![Combining middlewares](../../media/middlewares_normal_processing-dark.svg#only-dark)

_Request flowing through multiple registered middlewares_
</center>

You can use `app.use` to register middlewares that should always run regardless of the route, also known as global middlewares.

Event Handler **calls global middlewares first**, then middlewares defined at the route level. Here's an example with both middlewares:

=== "middleware_global_middlewares.py"

    > Use [debug mode](#debug-mode) if you need to log request/response.

    ```python hl_lines="10"
    --8<-- "examples/event_handler_rest/src/middleware_global_middlewares.py"
    ```

    1. A separate file where our middlewares are to keep this example focused.
    2. We register `log_request_response` as a global middleware to run before middleware.
       ```mermaid
       stateDiagram
           direction LR

           GlobalMiddleware: Log request response
           RouteMiddleware: Inject correlation ID
           EventHandler: Event Handler

           EventHandler --> GlobalMiddleware
           GlobalMiddleware --> RouteMiddleware
       ```

=== "middleware_global_middlewares_module.py"

    ```python hl_lines="8"
    --8<-- "examples/event_handler_rest/src/middleware_global_middlewares_module.py"
    ```

#### Returning early

<center>
![Short-circuiting middleware chain](../../media/middlewares_early_return-light.svg#only-light)
![Short-circuiting middleware chain](../../media/middlewares_early_return-dark.svg#only-dark)

_Interrupting request flow by returning early_
</center>

Imagine you want to stop processing a request if something is missing, or return immediately if you've seen this request before.

In these scenarios, you short-circuit the middleware processing logic by returning a [Response object](#fine-grained-responses), or raising a [HTTP Error](#raising-http-errors). This signals to Event Handler to stop and run each `After` logic left in the chain all the way back.

Here's an example where we prevent any request that doesn't include a correlation ID header:

=== "middleware_early_return.py"

    ```python hl_lines="12"
    --8<-- "examples/event_handler_rest/src/middleware_early_return.py"
    ```

    1. This middleware will raise an exception if correlation ID header is missing.
    2. This code section will not run if `enforce_correlation_id` returns early.

=== "middleware_global_middlewares_module.py"

    ```python hl_lines="35 38"
    --8<-- "examples/event_handler_rest/src/middleware_global_middlewares_module.py"
    ```

    1. Raising an exception OR returning a Response object early will short-circuit the middleware chain.

=== "middleware_early_return_output.json"

    ```python hl_lines="2-3"
    --8<-- "examples/event_handler_rest/src/middleware_early_return_output.json"
    ```

#### Handling exceptions

!!! tip "For catching exceptions more broadly, we recommend you use the [exception_handler](#exception-handling) decorator."

By default, any unhandled exception in the middleware chain is eventually propagated as a HTTP 500 back to the client.

While there isn't anything special on how to use [`try/catch`](https://docs.python.org/3/tutorial/errors.html#handling-exceptions){target="_blank" rel="nofollow"} for middlewares, it is important to visualize how Event Handler deals with them under the following scenarios:

=== "Unhandled exception from route handler"

    An exception wasn't caught by any middleware during `next_middleware()` block, therefore it propagates all the way back to the client as HTTP 500.

    <center>
    ![Unhandled exceptions](../../media/middlewares_unhandled_route_exception-light.svg#only-light)
    ![Unhandled exceptions](../../media/middlewares_unhandled_route_exception-dark.svg#only-dark)

    _Unhandled route exceptions propagate back to the client_
    </center>

=== "Route handler exception caught by a middleware"

    An exception was only caught by the third middleware, resuming the normal execution of each `After` logic for the second and first middleware.

    <center>
    ![Middleware handling exceptions](../../media/middlewares_catch_route_exception-light.svg#only-light)
    ![Middleware handling exceptions](../../media/middlewares_catch_route_exception-dark.svg#only-dark)

    _Unhandled route exceptions propagate back to the client_
    </center>

=== "Middleware short-circuit by raising exception"

    The third middleware short-circuited the chain by raising an exception and completely skipping the fourth middleware. Because we only caught it in  the first middleware, it skipped the `After` logic in the second middleware.

    <center>
    ![Catching exceptions](../../media/middlewares_catch_exception-light.svg#only-light)
    ![Catching exceptions](../../media/middlewares_catch_exception-dark.svg#only-dark)

    _Middleware handling short-circuit exceptions_
    </center>

#### Extending middlewares

You can implement `BaseMiddlewareHandler` interface to create middlewares that accept configuration, or perform complex operations (_see [being a good citizen section](#being-a-good-citizen)_).

As a practical example, let's refactor our correlation ID middleware so it accepts a custom HTTP Header to look for.

```python hl_lines="5 11 23 36" title="Authoring class-based middlewares with BaseMiddlewareHandler"
--8<-- "examples/event_handler_rest/src/middleware_extending_middlewares.py"
```

1. You can add any constructor argument like you normally would
2. We implement `handler` just like we [did before](#middleware) with the only exception of the `self` argument, since it's a method.
3. Get response from the next middleware (if any) or from `/todos` route.
4. Register an instance of `CorrelationIdMiddleware`.

!!! note "Class-based **vs** function-based middlewares"
    When registering a middleware, we expect a callable in both cases. For class-based middlewares, `BaseMiddlewareHandler` is doing the work of calling your `handler` method with the correct parameters, hence why we expect an instance of it.

#### Native middlewares

These are native middlewares that may become native features depending on customer demand.

| Middleware                                                                                                                | Purpose                                                                                                                                    |
| ------------------------------------------------------------------------------------------------------------------------- | ------------------------------------------------------------------------------------------------------------------------------------------ |
| [SchemaValidationMiddleware](/lambda/python/latest/api/event_handler/middlewares/schema_validation.html){target="_blank"} | Validates API request body and response against JSON Schema, using [Validation utility](../../utilities/validation.md){target="_blank"} |

#### Being a good citizen

Middlewares can add subtle improvements to request/response processing, but also add significant complexity if you're not careful.

Keep the following in mind when authoring middlewares for Event Handler:

1. **Use built-in features over middlewares**. We include built-in features like [CORS](#cors), [compression](#compress), [binary responses](#binary-responses), [global exception handling](#exception-handling), and [debug mode](#debug-mode) to reduce the need for middlewares.
2. **Call the next middleware**. Return the result of `next_middleware(app)`, or a [Response object](#fine-grained-responses) when you want to [return early](#returning-early).
3. **Keep a lean scope**. Focus on a single task per middleware to ease composability and maintenance. In [debug mode](#debug-mode), we also print out the order middlewares will be triggered to ease operations.
4. **Catch your own exceptions**. Catch and handle known exceptions to your logic. Unless you want to raise [HTTP Errors](#raising-http-errors), or propagate specific exceptions to the client. To catch all and any exceptions, we recommend you use the [exception_handler](#exception-handling) decorator.
5. **Use context to share data**. Use `app.append_context` to [share contextual data](#sharing-contextual-data) between middlewares and route handlers, and `app.context.get(key)` to fetch them. We clear all contextual data at the end of every request.

### Fine grained responses

You can use the `Response` class to have full control over the response. For example, you might want to add additional headers, cookies, or set a custom Content-type.

???+ info
    Powertools for AWS Lambda (Python) serializes headers and cookies according to the type of input event.
    Some event sources require headers and cookies to be encoded as `multiValueHeaders`.

???+ warning "Using multiple values for HTTP headers in ALB?"
    Make sure you [enable the multi value headers feature](https://docs.aws.amazon.com/elasticloadbalancing/latest/application/lambda-functions.html#multi-value-headers){target="_blank"} to serialize response headers correctly.

=== "fine_grained_responses.py"

    ```python hl_lines="9 29-35"
    --8<-- "examples/event_handler_rest/src/fine_grained_responses.py"
    ```

=== "fine_grained_responses_output.json"

    ```json
    --8<-- "examples/event_handler_rest/src/fine_grained_responses_output.json"
    ```

### Compress

You can compress with gzip and base64 encode your responses via `compress` parameter. You have the option to pass the `compress` parameter when working with a specific route or using the Response object.

???+ info
    The `compress` parameter used in the Response object takes precedence over the one used in the route.

???+ warning
    The client must send the `Accept-Encoding` header, otherwise a normal response will be sent.

=== "compressing_responses_using_route.py"

    ```python hl_lines="17 27"
     --8<-- "examples/event_handler_rest/src/compressing_responses_using_route.py"
    ```

=== "compressing_responses_using_response.py"

    ```python hl_lines="24"
     --8<-- "examples/event_handler_rest/src/compressing_responses_using_response.py"
    ```

=== "compressing_responses.json"

    ```json
    --8<-- "examples/event_handler_rest/src/compressing_responses.json"
    ```

=== "compressing_responses_output.json"

    ```json
    --8<-- "examples/event_handler_rest/src/compressing_responses_output.json"
    ```

### Binary responses

???+ warning "Amazon API Gateway does not support `*/*` binary media type [when CORS is also configured](https://github.com/aws-powertools/powertools-lambda-python/issues/3373#issuecomment-1821144779){target='blank'}."
    This feature requires API Gateway to configure binary media types, see [our sample infrastructure](#required-resources) for reference.

For convenience, we automatically base64 encode binary responses. You can also use in combination with `compress` parameter if your client supports gzip.

Like `compress` feature, the client must send the `Accept` header with the correct media type.

!!! note "Lambda Function URLs handle binary media types automatically."

=== "binary_responses.py"

    ```python hl_lines="17 23"
    --8<-- "examples/event_handler_rest/src/binary_responses.py"
    ```

=== "binary_responses_logo.svg"

    ```xml
    --8<-- "examples/event_handler_rest/src/binary_responses_logo.svg"
    ```

=== "binary_responses.json"

    ```json
    --8<-- "examples/event_handler_rest/src/binary_responses.json"
    ```

=== "binary_responses_output.json"

    ```json
    --8<-- "examples/event_handler_rest/src/binary_responses_output.json"
    ```

### Debug mode

You can enable debug mode via `debug` param, or via `POWERTOOLS_DEV` [environment variable](../../index.md#environment-variables){target="_blank"}.

This will enable full tracebacks errors in the response, print request and responses, and set CORS in development mode.

???+ danger
    This might reveal sensitive information in your logs and relax CORS restrictions, use it sparingly.

    It's best to use for local development only!

```python hl_lines="11" title="Enabling debug mode"
--8<-- "examples/event_handler_rest/src/debug_mode.py"
```

### OpenAPI

When you enable [Data Validation](#data-validation), we use a combination of Pydantic Models and [OpenAPI](https://www.openapis.org/){target="_blank" rel="nofollow"} type annotations to add constraints to your API's parameters.

???+ warning "OpenAPI schema version depends on the installed version of Pydantic"
    Pydantic v1 generates [valid OpenAPI 3.0.3 schemas](https://docs.pydantic.dev/1.10/usage/schema/){target="_blank" rel="nofollow"}, and Pydantic v2 generates [valid OpenAPI 3.1.0 schemas](https://docs.pydantic.dev/latest/why/#json-schema){target="_blank" rel="nofollow"}.

In OpenAPI documentation tools like [SwaggerUI](api-gateway.md#enabling-swaggerui), these annotations become readable descriptions, offering a self-explanatory API interface. This reduces boilerplate code while improving functionality and enabling auto-documentation.

???+ note
    We don't have support for files, form data, and header parameters at the moment. If you're interested in this, please [open an issue](https://github.com/aws-powertools/powertools-lambda-python/issues/new?assignees=&labels=feature-request%2Ctriage&projects=&template=feature_request.yml&title=Feature+request%3A+TITLE).

#### Customizing OpenAPI parameters

--8<-- "docs/core/event_handler/_openapi_customization_parameters.md"

#### Customizing API operations

--8<-- "docs/core/event_handler/_openapi_customization_operations.md"

To implement these customizations, include extra parameters when defining your routes:

```python hl_lines="11-20" title="customizing_api_operations.py"
--8<-- "examples/event_handler_rest/src/customizing_api_operations.py"
```

#### Customizing Swagger UI

???+note "Customizing the Swagger metadata"
	The `enable_swagger` method accepts the same metadata as described at [Customizing OpenAPI metadata](#customizing-openapi-metadata).

The Swagger UI appears by default at the `/swagger` path, but you can customize this to serve the documentation from another path and specify the source for Swagger UI assets.

Below is an example configuration for serving Swagger UI from a custom path or CDN, with assets like CSS and JavaScript loading from a chosen CDN base URL.

=== "customizing_swagger.py"

    ```python hl_lines="10"
    --8<-- "examples/event_handler_rest/src/customizing_swagger.py"
    ```

=== "customizing_swagger_middlewares.py"

   A Middleware can handle tasks such as adding security headers, user authentication, or other request processing for serving the Swagger UI.

   ```python hl_lines="7 13-18 21"
   --8<-- "examples/event_handler_rest/src/customizing_swagger_middlewares.py"
   ```

#### Customizing OpenAPI metadata

<<<<<<< HEAD
--8<-- "docs/core/event_handler/_openapi_customization_metadata.md"
=======
Defining and customizing OpenAPI metadata gives detailed, top-level information about your API. Here's the method to set and tailor this metadata:

| Field Name         | Type           | Description                                                                                                                                                                                                            |
| ------------------ | -------------- |------------------------------------------------------------------------------------------------------------------------------------------------------------------------------------------------------------------------|
| `title`            | `str`          | The title for your API. It should be a concise, specific name that can be used to identify the API in documentation or listings.                                                                                       |
| `version`          | `str`          | The version of the API you are documenting. This could reflect the release iteration of the API and helps clients understand the evolution of the API.                                                                 |
| `openapi_version`  | `str`          | Specifies the version of the OpenAPI Specification on which your API is based. When using Pydantic v1 it defaults to 3.0.3, and when using Pydantic v2, it defaults to 3.1.0.                                          |
| `summary`          | `str`          | A short and informative summary that can provide an overview of what the API does. This can be the same as or different from the title but should add context or information. **Not supported when using Pydantic v1** |
| `description`      | `str`          | A verbose description that can include Markdown formatting, providing a full explanation of the API's purpose, functionalities, and general usage instructions.                                                        |
| `tags`             | `List[str]`    | A collection of tags that categorize endpoints for better organization and navigation within the documentation. This can group endpoints by their functionality or other criteria.                                     |
| `servers`          | `List[Server]` | An array of Server objects, which specify the URL to the server and a description for its environment (production, staging, development, etc.), providing connectivity information.                                    |
| `terms_of_service` | `str`          | A URL that points to the terms of service for your API. This could provide legal information and user responsibilities related to the usage of the API.                                                                |
| `contact`          | `Contact`      | A Contact object containing contact details of the organization or individuals maintaining the API. This may include fields such as name, URL, and email.                                                              |
| `license_info`     | `License`      | A License object providing the license details for the API, typically including the name of the license and the URL to the full license text.                                                                          |
>>>>>>> bc5db0a4

Include extra parameters when exporting your OpenAPI specification to apply these customizations:

=== "customizing_api_metadata.py"

    ```python hl_lines="25-31"
    --8<-- "examples/event_handler_rest/src/customizing_api_metadata.py"
    ```

### Custom serializer

You can instruct event handler to use a custom serializer to best suit your needs, for example take into account Enums when serializing.

```python hl_lines="35 40" title="Using a custom JSON serializer for responses"
--8<-- "examples/event_handler_rest/src/custom_serializer.py"
```

### Split routes with Router

As you grow the number of routes a given Lambda function should handle, it is natural to either break into smaller Lambda functions, or split routes into separate files to ease maintenance - that's where the `Router` feature is useful.

Let's assume you have `split_route.py` as your Lambda function entrypoint and routes in `split_route_module.py`. This is how you'd use the `Router` feature.

<!-- markdownlint-disable MD013 -->

=== "split_route_module.py"

	We import **Router** instead of **APIGatewayRestResolver**; syntax wise is exactly the same.

    !!! info
        This means all methods, including [middleware](#middleware) will work as usual.

    ```python hl_lines="5 13 16 25 28"
    --8<-- "examples/event_handler_rest/src/split_route_module.py"
    ```

=== "split_route.py"

	We use `include_router` method and include all user routers registered in the `router` global object.

    !!! note
          This method merges routes, [context](#sharing-contextual-data) and [middleware](#middleware) from `Router` into the main resolver instance (`APIGatewayRestResolver()`).

	```python hl_lines="11"
    --8<-- "examples/event_handler_rest/src/split_route.py"
	```

    1. When using [middleware](#middleware) in both `Router` and main resolver, you can make `Router` middlewares to take precedence by using `include_router` before `app.use()`.

<!-- markdownlint-enable MD013 -->
#### Route prefix

In the previous example, `split_route_module.py` routes had a `/todos` prefix. This might grow over time and become repetitive.

When necessary, you can set a prefix when including a router object. This means you could remove `/todos` prefix altogether.

=== "split_route_prefix.py"

	```python hl_lines="12"
    --8<-- "examples/event_handler_rest/src/split_route_prefix.py"
	```

=== "split_route_prefix_module.py"

    ```python hl_lines="13 25"
    --8<-- "examples/event_handler_rest/src/split_route_prefix_module.py"
    ```

#### Specialized router types

You can use specialized router classes according to the type of event that you are resolving. This way you'll get type hints from your IDE as you access the `current_event` property.

| Router                  | Resolver                  | `current_event` type   |
| ----------------------- | ------------------------- | ---------------------- |
| APIGatewayRouter        | APIGatewayRestResolver    | APIGatewayProxyEvent   |
| APIGatewayHttpRouter    | APIGatewayHttpResolver    | APIGatewayProxyEventV2 |
| ALBRouter               | ALBResolver               | ALBEvent               |
| LambdaFunctionUrlRouter | LambdaFunctionUrlResolver | LambdaFunctionUrlEvent |

```python hl_lines="1 5 9"
--8<-- "examples/event_handler_rest/src/split_route_specialized_router.py"
```

#### Sharing contextual data

You can use `append_context` when you want to share data between your App and Router instances. Any data you share will be available via the `context` dictionary available in your App or Router context.

???+ info "We always clear data available in `context` after each invocation."
    This can be useful for middlewares injecting contextual information before a request is processed.

=== "split_route_append_context.py"

	```python hl_lines="18"
    --8<-- "examples/event_handler_rest/src/split_route_append_context.py"
	```

=== "split_route_append_context_module.py"

	```python hl_lines="16"
    --8<-- "examples/event_handler_rest/src/split_route_append_context_module.py"
	```

#### Sample layout

This is a sample project layout for a monolithic function with routes split in different files (`/todos`, `/health`).

```shell hl_lines="4 7 10 12-13" title="Sample project layout"
.
├── pyproject.toml            # project app & dev dependencies; poetry, pipenv, etc.
├── poetry.lock
├── src
│       ├── __init__.py
│       ├── requirements.txt  # sam build detect it automatically due to CodeUri: src. poetry export --format src/requirements.txt
│       └── todos
│           ├── __init__.py
│           ├── main.py       # this will be our todos Lambda fn; it could be split in folders if we want separate fns same code base
│           └── routers       # routers module
│               ├── __init__.py
│               ├── health.py # /health routes. from routers import todos; health.router
│               └── todos.py  # /todos routes. from .routers import todos; todos.router
├── template.yml              # SAM. CodeUri: src, Handler: todos.main.lambda_handler
└── tests
    ├── __init__.py
    ├── unit
    │   ├── __init__.py
    │   └── test_todos.py     # unit tests for the todos router
    │   └── test_health.py    # unit tests for the health router
    └── functional
        ├── __init__.py
        ├── conftest.py       # pytest fixtures for the functional tests
        └── test_main.py      # functional tests for the main lambda handler
```

### Considerations

This utility is optimized for fast startup, minimal feature set, and to quickly on-board customers familiar with frameworks like Flask — it's not meant to be a fully fledged framework.

Event Handler naturally leads to a single Lambda function handling multiple routes for a given service, which can be eventually broken into multiple functions.

Both single (monolithic) and multiple functions (micro) offer different set of trade-offs worth knowing.

???+ tip
    TL;DR. Start with a monolithic function, add additional functions with new handlers, and possibly break into micro functions if necessary.

#### Monolithic function

![Monolithic function sample](./../../media/monolithic-function.png)

A monolithic function means that your final code artifact will be deployed to a single function. This is generally the best approach to start.

_**Benefits**_

* **Code reuse**. It's easier to reason about your service, modularize it and reuse code as it grows. Eventually, it can be turned into a standalone library.
* **No custom tooling**. Monolithic functions are treated just like normal Python packages; no upfront investment in tooling.
* **Faster deployment and debugging**. Whether you use all-at-once, linear, or canary deployments, a monolithic function is a single deployable unit. IDEs like PyCharm and VSCode have tooling to quickly profile, visualize, and step through debug any Python package.

_**Downsides**_

* **Cold starts**. Frequent deployments and/or high load can diminish the benefit of monolithic functions depending on your latency requirements, due to [Lambda scaling model](https://docs.aws.amazon.com/lambda/latest/dg/invocation-scaling.html){target="_blank"}. Always load test to pragmatically balance between your customer experience and development cognitive load.
* **Granular security permissions**. The micro function approach enables you to use fine-grained permissions & access controls, separate external dependencies & code signing at the function level. Conversely, you could have multiple functions while duplicating the final code artifact in a monolithic approach.
    * Regardless, least privilege can be applied to either approaches.
* **Higher risk per deployment**. A misconfiguration or invalid import can cause disruption if not caught earlier in automated testing. Multiple functions can mitigate misconfigurations but they would still share the same code artifact. You can further minimize risks with multiple environments in your CI/CD pipeline.

#### Micro function

![Micro function sample](./../../media/micro-function.png)

A micro function means that your final code artifact will be different to each function deployed. This is generally the approach to start if you're looking for fine-grain control and/or high load on certain parts of your service.

**Benefits**

* **Granular scaling**. A micro function can benefit from the [Lambda scaling model](https://docs.aws.amazon.com/lambda/latest/dg/invocation-scaling.html){target="_blank"} to scale differently depending on each part of your application. Concurrency controls and provisioned concurrency can also be used at a granular level for capacity management.
* **Discoverability**. Micro functions are easier to visualize when using distributed tracing. Their high-level architectures can be self-explanatory, and complexity is highly visible — assuming each function is named to the business purpose it serves.
* **Package size**. An independent function can be significant smaller (KB vs MB) depending on external dependencies it require to perform its purpose. Conversely, a monolithic approach can benefit from [Lambda Layers](https://docs.aws.amazon.com/lambda/latest/dg/invocation-layers.html){target="_blank"} to optimize builds for external dependencies.

**Downsides**

* **Upfront investment**. You need custom build tooling to bundle assets, including [C bindings for runtime compatibility](https://docs.aws.amazon.com/lambda/latest/dg/lambda-runtimes.html){target="_blank"}. Operations become more elaborate — you need to standardize tracing labels/annotations, structured logging, and metrics to pinpoint root causes.
    * Engineering discipline is necessary for both approaches. Micro-function approach however requires further attention in consistency as the number of functions grow, just like any distributed system.
* **Harder to share code**. Shared code must be carefully evaluated to avoid unnecessary deployments when that changes. Equally, if shared code isn't a library,
your development, building, deployment tooling need to accommodate the distinct layout.
* **Slower safe deployments**. Safely deploying multiple functions require coordination — AWS CodeDeploy deploys and verifies each function sequentially. This increases lead time substantially (minutes to hours) depending on the deployment strategy you choose. You can mitigate it by selectively enabling it in prod-like environments only, and where the risk profile is applicable.
    * Automated testing, operational and security reviews are essential to stability in either approaches.

**Example**

Consider a simplified micro function structured REST API that has two routes:

* `/users` - an endpoint that will return all users of the application on `GET` requests
* `/users/<id>` - an endpoint that looks up a single users details by ID on `GET` requests

Each endpoint will be it's own Lambda function that is configured as a [Lambda integration](https://docs.aws.amazon.com/apigateway/latest/developerguide/getting-started-with-lambda-integration.html){target="_blank"}. This allows you to set different configurations for each lambda (memory size, layers, etc.).

=== "`/users` Endpoint"
    ```python
    --8<-- "examples/event_handler_rest/src/micro_function_all_users_route.py"
    ```

=== "`/users/<id>` Endpoint"
    ```python
    --8<-- "examples/event_handler_rest/src/micro_function_user_by_id_route.py"
    ```

=== "Micro Function Example SAM Template"
    ```yaml
    --8<-- "examples/event_handler_rest/sam/micro_function_template.yaml"
    ```

<!-- markdownlint-disable MD013 -->
???+ note
    You can see some of the downsides in this example such as some code reuse. If set up with proper build tooling, the `User` class could be shared across functions. This could be accomplished by packaging shared code as a [Lambda Layer](https://docs.aws.amazon.com/lambda/latest/dg/chapter-layers.html){target="_blank"} or [Pants](https://www.pantsbuild.org/docs/awslambda-python){target="_blank" rel="nofollow"}.
<!-- markdownlint-enable MD013 -->

## Testing your code

You can test your routes by passing a proxy event request with required params.

=== "API Gateway REST API"

    === "assert_rest_api_resolver_response.py"

        ```python hl_lines="21-24"
        --8<-- "examples/event_handler_rest/src/assert_rest_api_resolver_response.py"
        ```

    === "assert_rest_api_response_module.py"

        ```python
        --8<-- "examples/event_handler_rest/src/assert_rest_api_response_module.py"
        ```

=== "API Gateway HTTP API"

    === "assert_http_api_resolver_response.py"

        ```python hl_lines="21-29"
        --8<-- "examples/event_handler_rest/src/assert_http_api_resolver_response.py"
        ```

    === "assert_http_api_response_module.py"

        ```python
        --8<-- "examples/event_handler_rest/src/assert_http_api_response_module.py"
        ```

=== "Application Load Balancer"

    === "assert_alb_api_resolver_response.py"

        ```python hl_lines="21-24"
        --8<-- "examples/event_handler_rest/src/assert_alb_api_resolver_response.py"
        ```

    === "assert_alb_api_response_module.py"

        ```python
        --8<-- "examples/event_handler_rest/src/assert_alb_api_response_module.py"
        ```

=== "Lambda Function URL"

    === "assert_function_url_api_resolver_response.py"

        ```python hl_lines="21-29"
        --8<-- "examples/event_handler_rest/src/assert_function_url_api_resolver_response.py"
        ```

    === "assert_function_url_api_response_module.py"

        ```python
        --8<-- "examples/event_handler_rest/src/assert_function_url_api_response_module.py"
        ```

## FAQ

**What's the difference between this utility and frameworks like Chalice?**

Chalice is a full featured microframework that manages application and infrastructure. This utility, however, is largely focused on routing to reduce boilerplate and expects you to setup and manage infrastructure with your framework of choice.

That said, [Chalice has native integration with Lambda Powertools](https://aws.github.io/chalice/topics/middleware.html){target="_blank" rel="nofollow"} if you're looking for a more opinionated and web framework feature set.

**What happened to `ApiGatewayResolver`?**

It's been superseded by more explicit resolvers like `APIGatewayRestResolver`, `APIGatewayHttpResolver`, and `ALBResolver`.

`ApiGatewayResolver` handled multiple types of event resolvers for convenience via `proxy_type` param. However,
it made it impossible for static checkers like Mypy and IDEs IntelliSense to know what properties a `current_event` would have due to late bound resolution.

This provided a suboptimal experience for customers not being able to find all properties available besides common ones between API Gateway REST, HTTP, and ALB - while manually annotating `app.current_event` would work it is not the experience we want to provide to customers.

`ApiGatewayResolver` will be deprecated in v2 and have appropriate warnings as soon as we have a v2 draft.<|MERGE_RESOLUTION|>--- conflicted
+++ resolved
@@ -7,20 +7,20 @@
 
 ## Key Features
 
-* Lightweight routing to reduce boilerplate for API Gateway REST/HTTP API, ALB and Lambda Function URLs.
-* Support for CORS, binary and Gzip compression, Decimals JSON encoding and bring your own JSON serializer
-* Built-in integration with [Event Source Data Classes utilities](../../utilities/data_classes.md){target="_blank"} for self-documented event schema
-* Works with micro function (one or a few routes) and monolithic functions (all routes)
-* Support for OpenAPI and data validation for requests/responses
+- Lightweight routing to reduce boilerplate for API Gateway REST/HTTP API, ALB and Lambda Function URLs.
+- Support for CORS, binary and Gzip compression, Decimals JSON encoding and bring your own JSON serializer
+- Built-in integration with [Event Source Data Classes utilities](../../utilities/data_classes.md){target="\_blank"} for self-documented event schema
+- Works with micro function (one or a few routes) and monolithic functions (all routes)
+- Support for OpenAPI and data validation for requests/responses
 
 ## Getting started
 
 ???+ tip
-    All examples shared in this documentation are available within the [project repository](https://github.com/aws-powertools/powertools-lambda-python/tree/develop/examples){target="_blank"}.
+All examples shared in this documentation are available within the [project repository](https://github.com/aws-powertools/powertools-lambda-python/tree/develop/examples){target="\_blank"}.
 
 ### Install
 
-!!! info "This is not necessary if you're installing Powertools for AWS Lambda (Python) via [Lambda Layer/SAR](../../index.md#lambda-layer){target="_blank"}."
+!!! info "This is not necessary if you're installing Powertools for AWS Lambda (Python) via [Lambda Layer/SAR](../../index.md#lambda-layer){target="\_blank"}."
 
 **When using the data validation feature**, you need to add `pydantic` as a dependency in your preferred tool _e.g., requirements.txt, pyproject.toml_.
 
@@ -29,9 +29,10 @@
 ### Required resources
 
 <!-- markdownlint-disable-next-line MD013 -->
-If you're using any API Gateway integration, you must have an existing [API Gateway Proxy integration](https://docs.aws.amazon.com/apigateway/latest/developerguide/set-up-lambda-proxy-integrations.html){target="_blank"} or [ALB](https://docs.aws.amazon.com/elasticloadbalancing/latest/application/lambda-functions.html){target="_blank"} configured to invoke your Lambda function.
-
-In case of using [VPC Lattice](https://docs.aws.amazon.com/lambda/latest/dg/services-vpc-lattice.html){target="_blank"}, you must have a service network configured to invoke your Lambda function.
+
+If you're using any API Gateway integration, you must have an existing [API Gateway Proxy integration](https://docs.aws.amazon.com/apigateway/latest/developerguide/set-up-lambda-proxy-integrations.html){target="\_blank"} or [ALB](https://docs.aws.amazon.com/elasticloadbalancing/latest/application/lambda-functions.html){target="\_blank"} configured to invoke your Lambda function.
+
+In case of using [VPC Lattice](https://docs.aws.amazon.com/lambda/latest/dg/services-vpc-lattice.html){target="\_blank"}, you must have a service network configured to invoke your Lambda function.
 
 This is the sample infrastructure for API Gateway and Lambda Function URLs we are using for the examples in this documentation.
 
@@ -58,8 +59,8 @@
 For resolvers, we provide: `APIGatewayRestResolver`, `APIGatewayHttpResolver`, `ALBResolver`, `LambdaFunctionUrlResolver`, and `VPCLatticeResolver`. From here on, we will default to `APIGatewayRestResolver` across examples.
 
 ???+ info "Auto-serialization"
-    We serialize `Dict` responses as JSON, trim whitespace for compact responses, set content-type to `application/json`, and
-    return a 200 OK HTTP status. You can optionally set a different HTTP status code as the second argument of the tuple:
+We serialize `Dict` responses as JSON, trim whitespace for compact responses, set content-type to `application/json`, and
+return a 200 OK HTTP status. You can optionally set a different HTTP status code as the second argument of the tuple:
 
     ```python hl_lines="15 16"
     --8<-- "examples/event_handler_rest/src/getting_started_return_tuple.py"
@@ -72,7 +73,7 @@
 Here's an example on how we can handle the `/todos` path.
 
 ???+ info "Trailing slash in routes"
-    For `APIGatewayRestResolver`, we seamless handle routes with a trailing slash (`/todos/`).
+For `APIGatewayRestResolver`, we seamless handle routes with a trailing slash (`/todos/`).
 
 === "getting_started_rest_api_resolver.py"
 
@@ -99,7 +100,7 @@
 When using Amazon API Gateway HTTP API to front your Lambda functions, you can use `APIGatewayHttpResolver`.
 
 ???+ note
-    Using HTTP API v1 payload? Use `APIGatewayRestResolver` instead. `APIGatewayHttpResolver` defaults to v2 payload.
+Using HTTP API v1 payload? Use `APIGatewayRestResolver` instead. `APIGatewayHttpResolver` defaults to v2 payload.
 
 ```python hl_lines="5 11" title="Using HTTP API resolver"
 --8<-- "examples/event_handler_rest/src/getting_started_http_api_resolver.py"
@@ -115,7 +116,7 @@
 
 #### Lambda Function URL
 
-When using [AWS Lambda Function URL](https://docs.aws.amazon.com/lambda/latest/dg/urls-configuration.html){target="_blank"}, you can use `LambdaFunctionUrlResolver`.
+When using [AWS Lambda Function URL](https://docs.aws.amazon.com/lambda/latest/dg/urls-configuration.html){target="\_blank"}, you can use `LambdaFunctionUrlResolver`.
 
 === "getting_started_lambda_function_url_resolver.py"
 
@@ -131,7 +132,7 @@
 
 #### VPC Lattice
 
-When using [VPC Lattice with AWS Lambda](https://docs.aws.amazon.com/lambda/latest/dg/services-vpc-lattice.html){target="_blank"}, you can use `VPCLatticeV2Resolver`.
+When using [VPC Lattice with AWS Lambda](https://docs.aws.amazon.com/lambda/latest/dg/services-vpc-lattice.html){target="\_blank"}, you can use `VPCLatticeV2Resolver`.
 
 === "Payload v2 (Recommended)"
 
@@ -164,7 +165,7 @@
 Each dynamic route you set must be part of your function signature. This allows us to call your function using keyword arguments when matching your dynamic route.
 
 ???+ note
-    For brevity, we will only include the necessary keys for each sample request for the example to work.
+For brevity, we will only include the necessary keys for each sample request for the example to work.
 
 === "dynamic_routes.py"
 
@@ -179,19 +180,19 @@
     ```
 
 ???+ tip
-    You can also nest dynamic paths, for example `/todos/<todo_id>/<todo_status>`.
+You can also nest dynamic paths, for example `/todos/<todo_id>/<todo_status>`.
 
 #### Catch-all routes
 
 ???+ note
-    We recommend having explicit routes whenever possible; use catch-all routes sparingly.
-
-You can use a [regex](https://docs.python.org/3/library/re.html#regular-expression-syntax){target="_blank" rel="nofollow"} string to handle an arbitrary number of paths within a request, for example `.+`.
+We recommend having explicit routes whenever possible; use catch-all routes sparingly.
+
+You can use a [regex](https://docs.python.org/3/library/re.html#regular-expression-syntax){target="\_blank" rel="nofollow"} string to handle an arbitrary number of paths within a request, for example `.+`.
 
 You can also combine nested paths with greedy regex to catch in between routes.
 
 ???+ warning
-    We choose the most explicit registered route that matches an incoming event.
+We choose the most explicit registered route that matches an incoming event.
 
 === "dynamic_routes_catch_all.py"
 
@@ -228,12 +229,12 @@
 ```
 
 ???+ note
-    It is generally better to have separate functions for each HTTP method, as the functionality tends to differ depending on which method is used.
+It is generally better to have separate functions for each HTTP method, as the functionality tends to differ depending on which method is used.
 
 ### Data validation
 
 !!! note "This changes the authoring experience by relying on Python's type annotations"
-    It's inspired by [FastAPI framework](https://fastapi.tiangolo.com/){target="_blank" rel="nofollow"} for ergonomics and to ease migrations in either direction. We support both Pydantic models and Python's dataclass.
+It's inspired by [FastAPI framework](https://fastapi.tiangolo.com/){target="\_blank" rel="nofollow"} for ergonomics and to ease migrations in either direction. We support both Pydantic models and Python's dataclass.
 
     For brevity, we'll focus on Pydantic only.
 
@@ -337,7 +338,7 @@
 
 ##### Validating payload subset
 
-With the addition of the [`Annotated` type starting in Python 3.9](https://docs.python.org/3/library/typing.html#typing.Annotated){target="_blank" rel="nofollow"}, types can contain additional metadata, allowing us to represent anything we want.
+With the addition of the [`Annotated` type starting in Python 3.9](https://docs.python.org/3/library/typing.html#typing.Annotated){target="\_blank" rel="nofollow"}, types can contain additional metadata, allowing us to represent anything we want.
 
 We use the `Annotated` and OpenAPI `Body` type to instruct Event Handler that our payload is located in a particular JSON key.
 
@@ -372,9 +373,9 @@
 
 In the following example, we use a new `Query` OpenAPI type to add [one out of many possible constraints](#customizing-openapi-parameters), which should read as:
 
-* `completed` is a query string with a `None` as its default value
-* `completed`, when set, should have at minimum 4 characters
-* No match? Event Handler will return a validation error response
+- `completed` is a query string with a `None` as its default value
+- `completed`, when set, should have at minimum 4 characters
+- No match? Event Handler will return a validation error response
 
 <!-- markdownlint-disable MD013 -->
 
@@ -428,13 +429,13 @@
 
 We use the `Annotated` type to tell the Event Handler that a particular parameter is a header that needs to be validated.
 
-!!! info "We adhere to [HTTP RFC standards](https://www.rfc-editor.org/rfc/rfc7540#section-8.1.2){target="_blank" rel="nofollow"}, which means we treat HTTP headers as case-insensitive."
+!!! info "We adhere to [HTTP RFC standards](https://www.rfc-editor.org/rfc/rfc7540#section-8.1.2){target="\_blank" rel="nofollow"}, which means we treat HTTP headers as case-insensitive."
 
 In the following example, we use a new `Header` OpenAPI type to add [one out of many possible constraints](#customizing-openapi-parameters), which should read as:
 
-* `correlation_id` is a header that must be present in the request
-* `correlation_id` should have 16 characters
-* No match? Event Handler will return a validation error response
+- `correlation_id` is a header that must be present in the request
+- `correlation_id` should have 16 characters
+- No match? Event Handler will return a validation error response
 
 <!-- markdownlint-disable MD013 -->
 
@@ -460,13 +461,13 @@
 
 ### Accessing request details
 
-Event Handler integrates with [Event Source Data Classes utilities](../../utilities/data_classes.md){target="_blank"}, and it exposes their respective resolver request details and convenient methods under `app.current_event`.
-
-That is why you see `app.resolve(event, context)` in every example. This allows Event Handler to resolve requests, and expose data like `app.lambda_context` and  `app.current_event`.
+Event Handler integrates with [Event Source Data Classes utilities](../../utilities/data_classes.md){target="\_blank"}, and it exposes their respective resolver request details and convenient methods under `app.current_event`.
+
+That is why you see `app.resolve(event, context)` in every example. This allows Event Handler to resolve requests, and expose data like `app.lambda_context` and `app.current_event`.
 
 #### Query strings and payload
 
-Within `app.current_event` property, you can access all available query strings as a dictionary via `query_string_parameters`, or a specific one via  `get_query_string_value` method.
+Within `app.current_event` property, you can access all available query strings as a dictionary via `query_string_parameters`, or a specific one via `get_query_string_value` method.
 
 You can access the raw payload via `body` property, or if it's a JSON string you can quickly deserialize it via `json_body` property - like the earlier example in the [HTTP Methods](#http-methods) section.
 
@@ -501,14 +502,14 @@
 ```
 
 ???+ info
-    The `exception_handler` also supports passing a list of exception types you wish to handle with one handler.
+The `exception_handler` also supports passing a list of exception types you wish to handle with one handler.
 
 ### Raising HTTP errors
 
 You can easily raise any HTTP Error back to the client using `ServiceError` exception. This ensures your Lambda function doesn't fail but return the correct HTTP response signalling the error.
 
 ???+ info
-    If you need to send custom headers, use [Response](#fine-grained-responses) class instead.
+If you need to send custom headers, use [Response](#fine-grained-responses) class instead.
 
 We provide pre-defined errors for the most popular ones such as HTTP 400, 401, 404, 500.
 
@@ -520,7 +521,7 @@
 
 !!! note "This feature requires [data validation](#data-validation) feature to be enabled."
 
-Behind the scenes, the [data validation](#data-validation) feature auto-generates an OpenAPI specification from your routes and type annotations. You can use [Swagger UI](https://swagger.io/tools/swagger-ui/){target="_blank" rel="nofollow"} to visualize and interact with your newly auto-documented API.
+Behind the scenes, the [data validation](#data-validation) feature auto-generates an OpenAPI specification from your routes and type annotations. You can use [Swagger UI](https://swagger.io/tools/swagger-ui/){target="\_blank" rel="nofollow"} to visualize and interact with your newly auto-documented API.
 
 There are some important **caveats** that you should know before enabling it:
 
@@ -528,13 +529,13 @@
 | ------------------------------------------------ | ---------------------------------------------------------------------------------------------------------------------------------------------------------------------------------------- |
 | Swagger UI is **publicly accessible by default** | When using `enable_swagger` method, you can [protect sensitive API endpoints by implementing a custom middleware](#customizing-swagger-ui) using your preferred authorization mechanism. |
 | **No micro-functions support** yet               | Swagger UI is enabled on a per resolver instance which will limit its accuracy here.                                                                                                     |
-| You need to expose a **new route**               | You'll need to expose the following path to Lambda: `/swagger`; ignore if you're routing this path already.                         |
+| You need to expose a **new route**               | You'll need to expose the following path to Lambda: `/swagger`; ignore if you're routing this path already.                                                                              |
 
 ```python hl_lines="12-13" title="enabling_swagger.py"
 --8<-- "examples/event_handler_rest/src/enabling_swagger.py"
 ```
 
-1. `enable_swagger` creates a route to serve Swagger UI and allows quick customizations. <br><br> You can also include  middlewares to protect or enhance the overall experience.
+1. `enable_swagger` creates a route to serve Swagger UI and allows quick customizations. <br><br> You can also include middlewares to protect or enhance the overall experience.
 
 Here's an example of what it looks like by default:
 
@@ -542,11 +543,11 @@
 
 ### Custom Domain API Mappings
 
-When using [Custom Domain API Mappings feature](https://docs.aws.amazon.com/apigateway/latest/developerguide/rest-api-mappings.html){target="_blank"}, you must use **`strip_prefixes`** param in the `APIGatewayRestResolver` constructor.
+When using [Custom Domain API Mappings feature](https://docs.aws.amazon.com/apigateway/latest/developerguide/rest-api-mappings.html){target="\_blank"}, you must use **`strip_prefixes`** param in the `APIGatewayRestResolver` constructor.
 
 **Scenario**: You have a custom domain `api.mydomain.dev`. Then you set `/payment` API Mapping to forward any payment requests to your Payments API.
 
-**Challenge**: This means your `path` value for any API requests will always contain `/payment/<actual_request>`, leading to HTTP 404 as Event Handler is trying to match what's after `payment/`. This gets further complicated with an [arbitrary level of nesting](https://github.com/aws-powertools/powertools-lambda/issues/34){target="_blank"}.
+**Challenge**: This means your `path` value for any API requests will always contain `/payment/<actual_request>`, leading to HTTP 404 as Event Handler is trying to match what's after `payment/`. This gets further complicated with an [arbitrary level of nesting](https://github.com/aws-powertools/powertools-lambda/issues/34){target="\_blank"}.
 
 To address this API Gateway behavior, we use `strip_prefixes` parameter to account for these prefixes that are now injected into the path regardless of which type of API Gateway you're using.
 
@@ -563,9 +564,9 @@
     ```
 
 ???+ note
-    After removing a path prefix with `strip_prefixes`, the new root path will automatically be mapped to the path argument of `/`.
-
-	For example, when using `strip_prefixes` value of `/pay`, there is no difference between a request path of `/pay` and `/pay/`; and the path argument would be defined as `/`.
+After removing a path prefix with `strip_prefixes`, the new root path will automatically be mapped to the path argument of `/`.
+
+    For example, when using `strip_prefixes` value of `/pay`, there is no difference between a request path of `/pay` and `/pay/`; and the path argument would be defined as `/`.
 
 For added flexibility, you can use regexes to strip a prefix. This is helpful when you have many options due to different combinations of prefixes (e.g: multiple environments, multiple versions).
 
@@ -585,7 +586,7 @@
 matches one of the allowed values.
 
 ???+ tip
-    Optionally disable CORS on a per path basis with `cors=False` parameter.
+Optionally disable CORS on a per path basis with `cors=False` parameter.
 
 === "setting_cors.py"
 
@@ -622,19 +623,19 @@
 For convenience, these are the default values when using `CORSConfig` to enable CORS:
 
 ???+ warning
-    Always configure `allow_origin` when using in production.
+Always configure `allow_origin` when using in production.
 
 ???+ tip "Multiple origins?"
-    If you need to allow multiple origins, pass the additional origins using the `extra_origins` key.
-
-| Key                                                                                                                                                         | Value                                                                        | Note                                                                                                                                                                                     |
-| ----------------------------------------------------------------------------------------------------------------------------------------------------------- | ---------------------------------------------------------------------------- | ---------------------------------------------------------------------------------------------------------------------------------------------------------------------------------------- |
-| **[allow_origin](https://developer.mozilla.org/en-US/docs/Web/HTTP/Headers/Access-Control-Allow-Origin){target="_blank" rel="nofollow"}**: `str`            | `*`                                                                          | Only use the default value for development. **Never use `*` for production** unless your use case requires it                                                                            |
-| **[extra_origins](https://developer.mozilla.org/en-US/docs/Web/HTTP/Headers/Access-Control-Allow-Origin){target="_blank" rel="nofollow"}**: `List[str]`     | `[]`                                                                         | Additional origins to be allowed, in addition to the one specified in `allow_origin`                                                                                                     |
-| **[allow_headers](https://developer.mozilla.org/en-US/docs/Web/HTTP/Headers/Access-Control-Allow-Headers){target="_blank" rel="nofollow"}**: `List[str]`    | `[Authorization, Content-Type, X-Amz-Date, X-Api-Key, X-Amz-Security-Token]` | Additional headers will be appended to the default list for your convenience                                                                                                             |
-| **[expose_headers](https://developer.mozilla.org/en-US/docs/Web/HTTP/Headers/Access-Control-Expose-Headers){target="_blank" rel="nofollow"}**: `List[str]`  | `[]`                                                                         | Any additional header beyond the [safe listed by CORS specification](https://developer.mozilla.org/en-US/docs/Glossary/CORS-safelisted_response_header){target="_blank" rel="nofollow"}. |
-| **[max_age](https://developer.mozilla.org/en-US/docs/Web/HTTP/Headers/Access-Control-Max-Age){target="_blank" rel="nofollow"}**: `int`                      | ``                                                                           | Only for pre-flight requests if you choose to have your function to handle it instead of API Gateway                                                                                     |
-| **[allow_credentials](https://developer.mozilla.org/en-US/docs/Web/HTTP/Headers/Access-Control-Allow-Credentials){target="_blank" rel="nofollow"}**: `bool` | `False`                                                                      | Only necessary when you need to expose cookies, authorization headers or TLS client certificates.                                                                                        |
+If you need to allow multiple origins, pass the additional origins using the `extra_origins` key.
+
+| Key                                                                                                                                                          | Value                                                                        | Note                                                                                                                                                                                      |
+| ------------------------------------------------------------------------------------------------------------------------------------------------------------ | ---------------------------------------------------------------------------- | ----------------------------------------------------------------------------------------------------------------------------------------------------------------------------------------- |
+| **[allow_origin](https://developer.mozilla.org/en-US/docs/Web/HTTP/Headers/Access-Control-Allow-Origin){target="\_blank" rel="nofollow"}**: `str`            | `*`                                                                          | Only use the default value for development. **Never use `*` for production** unless your use case requires it                                                                             |
+| **[extra_origins](https://developer.mozilla.org/en-US/docs/Web/HTTP/Headers/Access-Control-Allow-Origin){target="\_blank" rel="nofollow"}**: `List[str]`     | `[]`                                                                         | Additional origins to be allowed, in addition to the one specified in `allow_origin`                                                                                                      |
+| **[allow_headers](https://developer.mozilla.org/en-US/docs/Web/HTTP/Headers/Access-Control-Allow-Headers){target="\_blank" rel="nofollow"}**: `List[str]`    | `[Authorization, Content-Type, X-Amz-Date, X-Api-Key, X-Amz-Security-Token]` | Additional headers will be appended to the default list for your convenience                                                                                                              |
+| **[expose_headers](https://developer.mozilla.org/en-US/docs/Web/HTTP/Headers/Access-Control-Expose-Headers){target="\_blank" rel="nofollow"}**: `List[str]`  | `[]`                                                                         | Any additional header beyond the [safe listed by CORS specification](https://developer.mozilla.org/en-US/docs/Glossary/CORS-safelisted_response_header){target="\_blank" rel="nofollow"}. |
+| **[max_age](https://developer.mozilla.org/en-US/docs/Web/HTTP/Headers/Access-Control-Max-Age){target="\_blank" rel="nofollow"}**: `int`                      | ``                                                                           | Only for pre-flight requests if you choose to have your function to handle it instead of API Gateway                                                                                      |
+| **[allow_credentials](https://developer.mozilla.org/en-US/docs/Web/HTTP/Headers/Access-Control-Allow-Credentials){target="\_blank" rel="nofollow"}**: `bool` | `False`                                                                      | Only necessary when you need to expose cookies, authorization headers or TLS client certificates.                                                                                         |
 
 ### Middleware
 
@@ -699,6 +700,7 @@
 ![Combining middlewares](../../media/middlewares_normal_processing-dark.svg#only-dark)
 
 _Request flowing through multiple registered middlewares_
+
 </center>
 
 You can use `app.use` to register middlewares that should always run regardless of the route, also known as global middlewares.
@@ -740,6 +742,7 @@
 ![Short-circuiting middleware chain](../../media/middlewares_early_return-dark.svg#only-dark)
 
 _Interrupting request flow by returning early_
+
 </center>
 
 Imagine you want to stop processing a request if something is missing, or return immediately if you've seen this request before.
@@ -777,7 +780,7 @@
 
 By default, any unhandled exception in the middleware chain is eventually propagated as a HTTP 500 back to the client.
 
-While there isn't anything special on how to use [`try/catch`](https://docs.python.org/3/tutorial/errors.html#handling-exceptions){target="_blank" rel="nofollow"} for middlewares, it is important to visualize how Event Handler deals with them under the following scenarios:
+While there isn't anything special on how to use [`try/catch`](https://docs.python.org/3/tutorial/errors.html#handling-exceptions){target="\_blank" rel="nofollow"} for middlewares, it is important to visualize how Event Handler deals with them under the following scenarios:
 
 === "Unhandled exception from route handler"
 
@@ -828,15 +831,15 @@
 4. Register an instance of `CorrelationIdMiddleware`.
 
 !!! note "Class-based **vs** function-based middlewares"
-    When registering a middleware, we expect a callable in both cases. For class-based middlewares, `BaseMiddlewareHandler` is doing the work of calling your `handler` method with the correct parameters, hence why we expect an instance of it.
+When registering a middleware, we expect a callable in both cases. For class-based middlewares, `BaseMiddlewareHandler` is doing the work of calling your `handler` method with the correct parameters, hence why we expect an instance of it.
 
 #### Native middlewares
 
 These are native middlewares that may become native features depending on customer demand.
 
-| Middleware                                                                                                                | Purpose                                                                                                                                    |
-| ------------------------------------------------------------------------------------------------------------------------- | ------------------------------------------------------------------------------------------------------------------------------------------ |
-| [SchemaValidationMiddleware](/lambda/python/latest/api/event_handler/middlewares/schema_validation.html){target="_blank"} | Validates API request body and response against JSON Schema, using [Validation utility](../../utilities/validation.md){target="_blank"} |
+| Middleware                                                                                                                 | Purpose                                                                                                                                  |
+| -------------------------------------------------------------------------------------------------------------------------- | ---------------------------------------------------------------------------------------------------------------------------------------- |
+| [SchemaValidationMiddleware](/lambda/python/latest/api/event_handler/middlewares/schema_validation.html){target="\_blank"} | Validates API request body and response against JSON Schema, using [Validation utility](../../utilities/validation.md){target="\_blank"} |
 
 #### Being a good citizen
 
@@ -855,11 +858,11 @@
 You can use the `Response` class to have full control over the response. For example, you might want to add additional headers, cookies, or set a custom Content-type.
 
 ???+ info
-    Powertools for AWS Lambda (Python) serializes headers and cookies according to the type of input event.
-    Some event sources require headers and cookies to be encoded as `multiValueHeaders`.
+Powertools for AWS Lambda (Python) serializes headers and cookies according to the type of input event.
+Some event sources require headers and cookies to be encoded as `multiValueHeaders`.
 
 ???+ warning "Using multiple values for HTTP headers in ALB?"
-    Make sure you [enable the multi value headers feature](https://docs.aws.amazon.com/elasticloadbalancing/latest/application/lambda-functions.html#multi-value-headers){target="_blank"} to serialize response headers correctly.
+Make sure you [enable the multi value headers feature](https://docs.aws.amazon.com/elasticloadbalancing/latest/application/lambda-functions.html#multi-value-headers){target="\_blank"} to serialize response headers correctly.
 
 === "fine_grained_responses.py"
 
@@ -878,10 +881,10 @@
 You can compress with gzip and base64 encode your responses via `compress` parameter. You have the option to pass the `compress` parameter when working with a specific route or using the Response object.
 
 ???+ info
-    The `compress` parameter used in the Response object takes precedence over the one used in the route.
+The `compress` parameter used in the Response object takes precedence over the one used in the route.
 
 ???+ warning
-    The client must send the `Accept-Encoding` header, otherwise a normal response will be sent.
+The client must send the `Accept-Encoding` header, otherwise a normal response will be sent.
 
 === "compressing_responses_using_route.py"
 
@@ -910,7 +913,7 @@
 ### Binary responses
 
 ???+ warning "Amazon API Gateway does not support `*/*` binary media type [when CORS is also configured](https://github.com/aws-powertools/powertools-lambda-python/issues/3373#issuecomment-1821144779){target='blank'}."
-    This feature requires API Gateway to configure binary media types, see [our sample infrastructure](#required-resources) for reference.
+This feature requires API Gateway to configure binary media types, see [our sample infrastructure](#required-resources) for reference.
 
 For convenience, we automatically base64 encode binary responses. You can also use in combination with `compress` parameter if your client supports gzip.
 
@@ -944,12 +947,12 @@
 
 ### Debug mode
 
-You can enable debug mode via `debug` param, or via `POWERTOOLS_DEV` [environment variable](../../index.md#environment-variables){target="_blank"}.
+You can enable debug mode via `debug` param, or via `POWERTOOLS_DEV` [environment variable](../../index.md#environment-variables){target="\_blank"}.
 
 This will enable full tracebacks errors in the response, print request and responses, and set CORS in development mode.
 
 ???+ danger
-    This might reveal sensitive information in your logs and relax CORS restrictions, use it sparingly.
+This might reveal sensitive information in your logs and relax CORS restrictions, use it sparingly.
 
     It's best to use for local development only!
 
@@ -959,23 +962,23 @@
 
 ### OpenAPI
 
-When you enable [Data Validation](#data-validation), we use a combination of Pydantic Models and [OpenAPI](https://www.openapis.org/){target="_blank" rel="nofollow"} type annotations to add constraints to your API's parameters.
+When you enable [Data Validation](#data-validation), we use a combination of Pydantic Models and [OpenAPI](https://www.openapis.org/){target="\_blank" rel="nofollow"} type annotations to add constraints to your API's parameters.
 
 ???+ warning "OpenAPI schema version depends on the installed version of Pydantic"
-    Pydantic v1 generates [valid OpenAPI 3.0.3 schemas](https://docs.pydantic.dev/1.10/usage/schema/){target="_blank" rel="nofollow"}, and Pydantic v2 generates [valid OpenAPI 3.1.0 schemas](https://docs.pydantic.dev/latest/why/#json-schema){target="_blank" rel="nofollow"}.
+Pydantic v1 generates [valid OpenAPI 3.0.3 schemas](https://docs.pydantic.dev/1.10/usage/schema/){target="\_blank" rel="nofollow"}, and Pydantic v2 generates [valid OpenAPI 3.1.0 schemas](https://docs.pydantic.dev/latest/why/#json-schema){target="\_blank" rel="nofollow"}.
 
 In OpenAPI documentation tools like [SwaggerUI](api-gateway.md#enabling-swaggerui), these annotations become readable descriptions, offering a self-explanatory API interface. This reduces boilerplate code while improving functionality and enabling auto-documentation.
 
 ???+ note
-    We don't have support for files, form data, and header parameters at the moment. If you're interested in this, please [open an issue](https://github.com/aws-powertools/powertools-lambda-python/issues/new?assignees=&labels=feature-request%2Ctriage&projects=&template=feature_request.yml&title=Feature+request%3A+TITLE).
+We don't have support for files, form data, and header parameters at the moment. If you're interested in this, please [open an issue](https://github.com/aws-powertools/powertools-lambda-python/issues/new?assignees=&labels=feature-request%2Ctriage&projects=&template=feature_request.yml&title=Feature+request%3A+TITLE).
 
 #### Customizing OpenAPI parameters
 
---8<-- "docs/core/event_handler/_openapi_customization_parameters.md"
+--8<-- "docs/core/event_handler/\_openapi_customization_parameters.md"
 
 #### Customizing API operations
 
---8<-- "docs/core/event_handler/_openapi_customization_operations.md"
+--8<-- "docs/core/event_handler/\_openapi_customization_operations.md"
 
 To implement these customizations, include extra parameters when defining your routes:
 
@@ -986,7 +989,7 @@
 #### Customizing Swagger UI
 
 ???+note "Customizing the Swagger metadata"
-	The `enable_swagger` method accepts the same metadata as described at [Customizing OpenAPI metadata](#customizing-openapi-metadata).
+The `enable_swagger` method accepts the same metadata as described at [Customizing OpenAPI metadata](#customizing-openapi-metadata).
 
 The Swagger UI appears by default at the `/swagger` path, but you can customize this to serve the documentation from another path and specify the source for Swagger UI assets.
 
@@ -1000,32 +1003,15 @@
 
 === "customizing_swagger_middlewares.py"
 
-   A Middleware can handle tasks such as adding security headers, user authentication, or other request processing for serving the Swagger UI.
-
-   ```python hl_lines="7 13-18 21"
-   --8<-- "examples/event_handler_rest/src/customizing_swagger_middlewares.py"
-   ```
+A Middleware can handle tasks such as adding security headers, user authentication, or other request processing for serving the Swagger UI.
+
+```python hl_lines="7 13-18 21"
+--8<-- "examples/event_handler_rest/src/customizing_swagger_middlewares.py"
+```
 
 #### Customizing OpenAPI metadata
 
-<<<<<<< HEAD
---8<-- "docs/core/event_handler/_openapi_customization_metadata.md"
-=======
-Defining and customizing OpenAPI metadata gives detailed, top-level information about your API. Here's the method to set and tailor this metadata:
-
-| Field Name         | Type           | Description                                                                                                                                                                                                            |
-| ------------------ | -------------- |------------------------------------------------------------------------------------------------------------------------------------------------------------------------------------------------------------------------|
-| `title`            | `str`          | The title for your API. It should be a concise, specific name that can be used to identify the API in documentation or listings.                                                                                       |
-| `version`          | `str`          | The version of the API you are documenting. This could reflect the release iteration of the API and helps clients understand the evolution of the API.                                                                 |
-| `openapi_version`  | `str`          | Specifies the version of the OpenAPI Specification on which your API is based. When using Pydantic v1 it defaults to 3.0.3, and when using Pydantic v2, it defaults to 3.1.0.                                          |
-| `summary`          | `str`          | A short and informative summary that can provide an overview of what the API does. This can be the same as or different from the title but should add context or information. **Not supported when using Pydantic v1** |
-| `description`      | `str`          | A verbose description that can include Markdown formatting, providing a full explanation of the API's purpose, functionalities, and general usage instructions.                                                        |
-| `tags`             | `List[str]`    | A collection of tags that categorize endpoints for better organization and navigation within the documentation. This can group endpoints by their functionality or other criteria.                                     |
-| `servers`          | `List[Server]` | An array of Server objects, which specify the URL to the server and a description for its environment (production, staging, development, etc.), providing connectivity information.                                    |
-| `terms_of_service` | `str`          | A URL that points to the terms of service for your API. This could provide legal information and user responsibilities related to the usage of the API.                                                                |
-| `contact`          | `Contact`      | A Contact object containing contact details of the organization or individuals maintaining the API. This may include fields such as name, URL, and email.                                                              |
-| `license_info`     | `License`      | A License object providing the license details for the API, typically including the name of the license and the URL to the full license text.                                                                          |
->>>>>>> bc5db0a4
+--8<-- "docs/core/event_handler/\_openapi_customization_metadata.md"
 
 Include extra parameters when exporting your OpenAPI specification to apply these customizations:
 
@@ -1053,7 +1039,7 @@
 
 === "split_route_module.py"
 
-	We import **Router** instead of **APIGatewayRestResolver**; syntax wise is exactly the same.
+    We import **Router** instead of **APIGatewayRestResolver**; syntax wise is exactly the same.
 
     !!! info
         This means all methods, including [middleware](#middleware) will work as usual.
@@ -1064,18 +1050,19 @@
 
 === "split_route.py"
 
-	We use `include_router` method and include all user routers registered in the `router` global object.
+    We use `include_router` method and include all user routers registered in the `router` global object.
 
     !!! note
           This method merges routes, [context](#sharing-contextual-data) and [middleware](#middleware) from `Router` into the main resolver instance (`APIGatewayRestResolver()`).
 
-	```python hl_lines="11"
+    ```python hl_lines="11"
     --8<-- "examples/event_handler_rest/src/split_route.py"
-	```
+    ```
 
     1. When using [middleware](#middleware) in both `Router` and main resolver, you can make `Router` middlewares to take precedence by using `include_router` before `app.use()`.
 
 <!-- markdownlint-enable MD013 -->
+
 #### Route prefix
 
 In the previous example, `split_route_module.py` routes had a `/todos` prefix. This might grow over time and become repetitive.
@@ -1084,9 +1071,9 @@
 
 === "split_route_prefix.py"
 
-	```python hl_lines="12"
+    ```python hl_lines="12"
     --8<-- "examples/event_handler_rest/src/split_route_prefix.py"
-	```
+    ```
 
 === "split_route_prefix_module.py"
 
@@ -1114,19 +1101,19 @@
 You can use `append_context` when you want to share data between your App and Router instances. Any data you share will be available via the `context` dictionary available in your App or Router context.
 
 ???+ info "We always clear data available in `context` after each invocation."
-    This can be useful for middlewares injecting contextual information before a request is processed.
+This can be useful for middlewares injecting contextual information before a request is processed.
 
 === "split_route_append_context.py"
 
-	```python hl_lines="18"
+    ```python hl_lines="18"
     --8<-- "examples/event_handler_rest/src/split_route_append_context.py"
-	```
+    ```
 
 === "split_route_append_context_module.py"
 
-	```python hl_lines="16"
+    ```python hl_lines="16"
     --8<-- "examples/event_handler_rest/src/split_route_append_context_module.py"
-	```
+    ```
 
 #### Sample layout
 
@@ -1168,7 +1155,7 @@
 Both single (monolithic) and multiple functions (micro) offer different set of trade-offs worth knowing.
 
 ???+ tip
-    TL;DR. Start with a monolithic function, add additional functions with new handlers, and possibly break into micro functions if necessary.
+TL;DR. Start with a monolithic function, add additional functions with new handlers, and possibly break into micro functions if necessary.
 
 #### Monolithic function
 
@@ -1178,16 +1165,16 @@
 
 _**Benefits**_
 
-* **Code reuse**. It's easier to reason about your service, modularize it and reuse code as it grows. Eventually, it can be turned into a standalone library.
-* **No custom tooling**. Monolithic functions are treated just like normal Python packages; no upfront investment in tooling.
-* **Faster deployment and debugging**. Whether you use all-at-once, linear, or canary deployments, a monolithic function is a single deployable unit. IDEs like PyCharm and VSCode have tooling to quickly profile, visualize, and step through debug any Python package.
+- **Code reuse**. It's easier to reason about your service, modularize it and reuse code as it grows. Eventually, it can be turned into a standalone library.
+- **No custom tooling**. Monolithic functions are treated just like normal Python packages; no upfront investment in tooling.
+- **Faster deployment and debugging**. Whether you use all-at-once, linear, or canary deployments, a monolithic function is a single deployable unit. IDEs like PyCharm and VSCode have tooling to quickly profile, visualize, and step through debug any Python package.
 
 _**Downsides**_
 
-* **Cold starts**. Frequent deployments and/or high load can diminish the benefit of monolithic functions depending on your latency requirements, due to [Lambda scaling model](https://docs.aws.amazon.com/lambda/latest/dg/invocation-scaling.html){target="_blank"}. Always load test to pragmatically balance between your customer experience and development cognitive load.
-* **Granular security permissions**. The micro function approach enables you to use fine-grained permissions & access controls, separate external dependencies & code signing at the function level. Conversely, you could have multiple functions while duplicating the final code artifact in a monolithic approach.
-    * Regardless, least privilege can be applied to either approaches.
-* **Higher risk per deployment**. A misconfiguration or invalid import can cause disruption if not caught earlier in automated testing. Multiple functions can mitigate misconfigurations but they would still share the same code artifact. You can further minimize risks with multiple environments in your CI/CD pipeline.
+- **Cold starts**. Frequent deployments and/or high load can diminish the benefit of monolithic functions depending on your latency requirements, due to [Lambda scaling model](https://docs.aws.amazon.com/lambda/latest/dg/invocation-scaling.html){target="\_blank"}. Always load test to pragmatically balance between your customer experience and development cognitive load.
+- **Granular security permissions**. The micro function approach enables you to use fine-grained permissions & access controls, separate external dependencies & code signing at the function level. Conversely, you could have multiple functions while duplicating the final code artifact in a monolithic approach.
+  - Regardless, least privilege can be applied to either approaches.
+- **Higher risk per deployment**. A misconfiguration or invalid import can cause disruption if not caught earlier in automated testing. Multiple functions can mitigate misconfigurations but they would still share the same code artifact. You can further minimize risks with multiple environments in your CI/CD pipeline.
 
 #### Micro function
 
@@ -1197,46 +1184,48 @@
 
 **Benefits**
 
-* **Granular scaling**. A micro function can benefit from the [Lambda scaling model](https://docs.aws.amazon.com/lambda/latest/dg/invocation-scaling.html){target="_blank"} to scale differently depending on each part of your application. Concurrency controls and provisioned concurrency can also be used at a granular level for capacity management.
-* **Discoverability**. Micro functions are easier to visualize when using distributed tracing. Their high-level architectures can be self-explanatory, and complexity is highly visible — assuming each function is named to the business purpose it serves.
-* **Package size**. An independent function can be significant smaller (KB vs MB) depending on external dependencies it require to perform its purpose. Conversely, a monolithic approach can benefit from [Lambda Layers](https://docs.aws.amazon.com/lambda/latest/dg/invocation-layers.html){target="_blank"} to optimize builds for external dependencies.
+- **Granular scaling**. A micro function can benefit from the [Lambda scaling model](https://docs.aws.amazon.com/lambda/latest/dg/invocation-scaling.html){target="\_blank"} to scale differently depending on each part of your application. Concurrency controls and provisioned concurrency can also be used at a granular level for capacity management.
+- **Discoverability**. Micro functions are easier to visualize when using distributed tracing. Their high-level architectures can be self-explanatory, and complexity is highly visible — assuming each function is named to the business purpose it serves.
+- **Package size**. An independent function can be significant smaller (KB vs MB) depending on external dependencies it require to perform its purpose. Conversely, a monolithic approach can benefit from [Lambda Layers](https://docs.aws.amazon.com/lambda/latest/dg/invocation-layers.html){target="\_blank"} to optimize builds for external dependencies.
 
 **Downsides**
 
-* **Upfront investment**. You need custom build tooling to bundle assets, including [C bindings for runtime compatibility](https://docs.aws.amazon.com/lambda/latest/dg/lambda-runtimes.html){target="_blank"}. Operations become more elaborate — you need to standardize tracing labels/annotations, structured logging, and metrics to pinpoint root causes.
-    * Engineering discipline is necessary for both approaches. Micro-function approach however requires further attention in consistency as the number of functions grow, just like any distributed system.
-* **Harder to share code**. Shared code must be carefully evaluated to avoid unnecessary deployments when that changes. Equally, if shared code isn't a library,
-your development, building, deployment tooling need to accommodate the distinct layout.
-* **Slower safe deployments**. Safely deploying multiple functions require coordination — AWS CodeDeploy deploys and verifies each function sequentially. This increases lead time substantially (minutes to hours) depending on the deployment strategy you choose. You can mitigate it by selectively enabling it in prod-like environments only, and where the risk profile is applicable.
-    * Automated testing, operational and security reviews are essential to stability in either approaches.
+- **Upfront investment**. You need custom build tooling to bundle assets, including [C bindings for runtime compatibility](https://docs.aws.amazon.com/lambda/latest/dg/lambda-runtimes.html){target="\_blank"}. Operations become more elaborate — you need to standardize tracing labels/annotations, structured logging, and metrics to pinpoint root causes.
+  - Engineering discipline is necessary for both approaches. Micro-function approach however requires further attention in consistency as the number of functions grow, just like any distributed system.
+- **Harder to share code**. Shared code must be carefully evaluated to avoid unnecessary deployments when that changes. Equally, if shared code isn't a library,
+  your development, building, deployment tooling need to accommodate the distinct layout.
+- **Slower safe deployments**. Safely deploying multiple functions require coordination — AWS CodeDeploy deploys and verifies each function sequentially. This increases lead time substantially (minutes to hours) depending on the deployment strategy you choose. You can mitigate it by selectively enabling it in prod-like environments only, and where the risk profile is applicable.
+  - Automated testing, operational and security reviews are essential to stability in either approaches.
 
 **Example**
 
 Consider a simplified micro function structured REST API that has two routes:
 
-* `/users` - an endpoint that will return all users of the application on `GET` requests
-* `/users/<id>` - an endpoint that looks up a single users details by ID on `GET` requests
-
-Each endpoint will be it's own Lambda function that is configured as a [Lambda integration](https://docs.aws.amazon.com/apigateway/latest/developerguide/getting-started-with-lambda-integration.html){target="_blank"}. This allows you to set different configurations for each lambda (memory size, layers, etc.).
+- `/users` - an endpoint that will return all users of the application on `GET` requests
+- `/users/<id>` - an endpoint that looks up a single users details by ID on `GET` requests
+
+Each endpoint will be it's own Lambda function that is configured as a [Lambda integration](https://docs.aws.amazon.com/apigateway/latest/developerguide/getting-started-with-lambda-integration.html){target="\_blank"}. This allows you to set different configurations for each lambda (memory size, layers, etc.).
 
 === "`/users` Endpoint"
-    ```python
+`python
     --8<-- "examples/event_handler_rest/src/micro_function_all_users_route.py"
-    ```
+    `
 
 === "`/users/<id>` Endpoint"
-    ```python
+`python
     --8<-- "examples/event_handler_rest/src/micro_function_user_by_id_route.py"
-    ```
+    `
 
 === "Micro Function Example SAM Template"
-    ```yaml
+`yaml
     --8<-- "examples/event_handler_rest/sam/micro_function_template.yaml"
-    ```
+    `
 
 <!-- markdownlint-disable MD013 -->
+
 ???+ note
-    You can see some of the downsides in this example such as some code reuse. If set up with proper build tooling, the `User` class could be shared across functions. This could be accomplished by packaging shared code as a [Lambda Layer](https://docs.aws.amazon.com/lambda/latest/dg/chapter-layers.html){target="_blank"} or [Pants](https://www.pantsbuild.org/docs/awslambda-python){target="_blank" rel="nofollow"}.
+You can see some of the downsides in this example such as some code reuse. If set up with proper build tooling, the `User` class could be shared across functions. This could be accomplished by packaging shared code as a [Lambda Layer](https://docs.aws.amazon.com/lambda/latest/dg/chapter-layers.html){target="\_blank"} or [Pants](https://www.pantsbuild.org/docs/awslambda-python){target="\_blank" rel="nofollow"}.
+
 <!-- markdownlint-enable MD013 -->
 
 ## Testing your code
@@ -1305,7 +1294,7 @@
 
 Chalice is a full featured microframework that manages application and infrastructure. This utility, however, is largely focused on routing to reduce boilerplate and expects you to setup and manage infrastructure with your framework of choice.
 
-That said, [Chalice has native integration with Lambda Powertools](https://aws.github.io/chalice/topics/middleware.html){target="_blank" rel="nofollow"} if you're looking for a more opinionated and web framework feature set.
+That said, [Chalice has native integration with Lambda Powertools](https://aws.github.io/chalice/topics/middleware.html){target="\_blank" rel="nofollow"} if you're looking for a more opinionated and web framework feature set.
 
 **What happened to `ApiGatewayResolver`?**
 
