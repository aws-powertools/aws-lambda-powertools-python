--- conflicted
+++ resolved
@@ -705,11 +705,7 @@
     assert receipt.spf_verdict.status == "PASS"
     assert receipt.dmarc_verdict.status == "PASS"
     assert receipt.dkim_verdict.status == "PASS"
-<<<<<<< HEAD
-    assert receipt.dmarc_policy is None
-=======
     assert receipt.dmarc_policy == "reject"
->>>>>>> 31fe45ec
     action = receipt.action
     assert action.get_type == action.raw_event["type"]
     assert action.function_arn == action.raw_event["functionArn"]
