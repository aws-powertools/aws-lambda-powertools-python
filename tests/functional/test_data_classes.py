--- conflicted
+++ resolved
@@ -5,11 +5,8 @@
 from secrets import compare_digest
 from urllib.parse import quote_plus
 
-<<<<<<< HEAD
 import pytest
-=======
 from pytest_mock import MockerFixture
->>>>>>> 22754d3c
 
 from aws_lambda_powertools.utilities.data_classes import (
     ALBEvent,
@@ -868,21 +865,21 @@
 def test_base_proxy_event_decode_body_key_error():
     event = BaseProxyEvent({})
     with pytest.raises(KeyError) as ke:
-        assert not event.decode_body
+        assert not event.decoded_body
     assert str(ke.value) == "'body'"
 
 
 def test_base_proxy_event_decode_body_encoded_false():
     data = "Foo"
     event = BaseProxyEvent({"body": data, "isBase64Encoded": False})
-    assert event.decode_body == data
+    assert event.decoded_body == data
 
 
 def test_base_proxy_event_decode_body_encoded_true():
     data = "Foo"
     encoded_data = base64.b64encode(data.encode()).decode()
     event = BaseProxyEvent({"body": encoded_data, "isBase64Encoded": True})
-    assert event.decode_body == data
+    assert event.decoded_body == data
 
 
 def test_kinesis_stream_event():
