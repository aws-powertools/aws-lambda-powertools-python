import copy
import json
import sys
from hashlib import md5

import pytest
from botocore import stub

from aws_lambda_powertools.utilities.idempotency.exceptions import (
    IdempotencyAlreadyInProgressError,
    IdempotencyInconsistentStateError,
    IdempotencyInvalidStatusError,
    IdempotencyKeyError,
    IdempotencyPersistenceLayerError,
    IdempotencyValidationError,
)
from aws_lambda_powertools.utilities.idempotency.idempotency import idempotent
from aws_lambda_powertools.utilities.idempotency.persistence.base import BasePersistenceLayer, DataRecord
from aws_lambda_powertools.utilities.validation import envelopes, validator

TABLE_NAME = "TEST_TABLE"


# Using parametrize to run test twice, with two separate instances of persistence store. One instance with caching
# enabled, and one without.
@pytest.mark.parametrize("persistence_store", [{"use_local_cache": False}, {"use_local_cache": True}], indirect=True)
def test_idempotent_lambda_already_completed(
    persistence_store,
    lambda_apigw_event,
    timestamp_future,
    hashed_idempotency_key,
    serialized_lambda_response,
    deserialized_lambda_response,
):
    """
    Test idempotent decorator where event with matching event key has already been succesfully processed
    """

    stubber = stub.Stubber(persistence_store.table.meta.client)
    ddb_response = {
        "Item": {
            "id": {"S": hashed_idempotency_key},
            "expiration": {"N": timestamp_future},
            "data": {"S": serialized_lambda_response},
            "status": {"S": "COMPLETED"},
        }
    }

    expected_params = {
        "TableName": TABLE_NAME,
        "Key": {"id": hashed_idempotency_key},
        "ConsistentRead": True,
    }
    stubber.add_client_error("put_item", "ConditionalCheckFailedException")
    stubber.add_response("get_item", ddb_response, expected_params)
    stubber.activate()

    @idempotent(persistence_store=persistence_store)
    def lambda_handler(event, context):
        raise Exception

    lambda_resp = lambda_handler(lambda_apigw_event, {})
    assert lambda_resp == deserialized_lambda_response

    stubber.assert_no_pending_responses()
    stubber.deactivate()


@pytest.mark.parametrize("persistence_store", [{"use_local_cache": False}, {"use_local_cache": True}], indirect=True)
def test_idempotent_lambda_in_progress(
    persistence_store, lambda_apigw_event, lambda_response, timestamp_future, hashed_idempotency_key
):
    """
    Test idempotent decorator where lambda_handler is already processing an event with matching event key
    """

    stubber = stub.Stubber(persistence_store.table.meta.client)

    expected_params = {
        "TableName": TABLE_NAME,
        "Key": {"id": hashed_idempotency_key},
        "ConsistentRead": True,
    }
    ddb_response = {
        "Item": {
            "id": {"S": hashed_idempotency_key},
            "expiration": {"N": timestamp_future},
            "status": {"S": "INPROGRESS"},
        }
    }

    stubber.add_client_error("put_item", "ConditionalCheckFailedException")
    stubber.add_response("get_item", ddb_response, expected_params)
    stubber.activate()

    @idempotent(persistence_store=persistence_store)
    def lambda_handler(event, context):
        return lambda_response

    with pytest.raises(IdempotencyAlreadyInProgressError) as ex:
        lambda_handler(lambda_apigw_event, {})
        assert (
            ex.value.args[0] == "Execution already in progress with idempotency key: "
            "body=a3edd699125517bb49d562501179ecbd"
        )

    stubber.assert_no_pending_responses()
    stubber.deactivate()


@pytest.mark.skipif(sys.version_info < (3, 8), reason="issue with pytest mock lib for < 3.8")
@pytest.mark.parametrize("persistence_store", [{"use_local_cache": True}], indirect=True)
def test_idempotent_lambda_in_progress_with_cache(
    persistence_store, lambda_apigw_event, lambda_response, timestamp_future, hashed_idempotency_key, mocker
):
    """
    Test idempotent decorator where lambda_handler is already processing an event with matching event key, cache
    enabled.
    """
    save_to_cache_spy = mocker.spy(persistence_store, "_save_to_cache")
    retrieve_from_cache_spy = mocker.spy(persistence_store, "_retrieve_from_cache")
    stubber = stub.Stubber(persistence_store.table.meta.client)

    expected_params = {
        "TableName": TABLE_NAME,
        "Key": {"id": hashed_idempotency_key},
        "ConsistentRead": True,
    }
    ddb_response = {
        "Item": {
            "id": {"S": hashed_idempotency_key},
            "expiration": {"N": timestamp_future},
            "status": {"S": "INPROGRESS"},
        }
    }

    stubber.add_client_error("put_item", "ConditionalCheckFailedException")
    stubber.add_response("get_item", ddb_response, expected_params)

    stubber.add_client_error("put_item", "ConditionalCheckFailedException")
    stubber.add_response("get_item", copy.deepcopy(ddb_response), copy.deepcopy(expected_params))

    stubber.add_client_error("put_item", "ConditionalCheckFailedException")
    stubber.add_response("get_item", copy.deepcopy(ddb_response), copy.deepcopy(expected_params))
    stubber.activate()

    @idempotent(persistence_store=persistence_store)
    def lambda_handler(event, context):
        return lambda_response

    loops = 3
    for _ in range(loops):
        with pytest.raises(IdempotencyAlreadyInProgressError) as ex:
            lambda_handler(lambda_apigw_event, {})
            assert (
                ex.value.args[0] == "Execution already in progress with idempotency key: "
                "body=a3edd699125517bb49d562501179ecbd"
            )

    assert retrieve_from_cache_spy.call_count == 2 * loops
    retrieve_from_cache_spy.assert_called_with(idempotency_key=hashed_idempotency_key)

    save_to_cache_spy.assert_called()
    assert persistence_store._cache.get(hashed_idempotency_key) is None

    stubber.assert_no_pending_responses()
    stubber.deactivate()


@pytest.mark.parametrize("persistence_store", [{"use_local_cache": False}, {"use_local_cache": True}], indirect=True)
def test_idempotent_lambda_first_execution(
    persistence_store,
    lambda_apigw_event,
    expected_params_update_item,
    expected_params_put_item,
    lambda_response,
    serialized_lambda_response,
    deserialized_lambda_response,
    hashed_idempotency_key,
):
    """
    Test idempotent decorator when lambda is executed with an event with a previously unknown event key
    """

    stubber = stub.Stubber(persistence_store.table.meta.client)
    ddb_response = {}

    stubber.add_response("put_item", ddb_response, expected_params_put_item)
    stubber.add_response("update_item", ddb_response, expected_params_update_item)
    stubber.activate()

    @idempotent(persistence_store=persistence_store)
    def lambda_handler(event, context):
        return lambda_response

    lambda_handler(lambda_apigw_event, {})

    stubber.assert_no_pending_responses()
    stubber.deactivate()


@pytest.mark.skipif(sys.version_info < (3, 8), reason="issue with pytest mock lib for < 3.8")
@pytest.mark.parametrize("persistence_store", [{"use_local_cache": True}], indirect=True)
def test_idempotent_lambda_first_execution_cached(
    persistence_store,
    lambda_apigw_event,
    expected_params_update_item,
    expected_params_put_item,
    lambda_response,
    hashed_idempotency_key,
    mocker,
):
    """
    Test idempotent decorator when lambda is executed with an event with a previously unknown event key. Ensure
    result is cached locally on the persistence store instance.
    """
    save_to_cache_spy = mocker.spy(persistence_store, "_save_to_cache")
    retrieve_from_cache_spy = mocker.spy(persistence_store, "_retrieve_from_cache")
    stubber = stub.Stubber(persistence_store.table.meta.client)
    ddb_response = {}

    stubber.add_response("put_item", ddb_response, expected_params_put_item)
    stubber.add_response("update_item", ddb_response, expected_params_update_item)
    stubber.activate()

    @idempotent(persistence_store=persistence_store)
    def lambda_handler(event, context):
        return lambda_response

    lambda_handler(lambda_apigw_event, {})

    retrieve_from_cache_spy.assert_called_once()
    save_to_cache_spy.assert_called_once()
    assert save_to_cache_spy.call_args[0][0].status == "COMPLETED"
    assert persistence_store._cache.get(hashed_idempotency_key).status == "COMPLETED"

    # This lambda call should not call AWS API
    lambda_handler(lambda_apigw_event, {})
    assert retrieve_from_cache_spy.call_count == 3
    retrieve_from_cache_spy.assert_called_with(idempotency_key=hashed_idempotency_key)

    # This assertion fails if an AWS API operation was called more than once
    stubber.assert_no_pending_responses()
    stubber.deactivate()


@pytest.mark.parametrize("persistence_store", [{"use_local_cache": False}, {"use_local_cache": True}], indirect=True)
def test_idempotent_lambda_expired(
    persistence_store,
    lambda_apigw_event,
    timestamp_expired,
    lambda_response,
    expected_params_update_item,
    expected_params_put_item,
    hashed_idempotency_key,
):
    """
    Test idempotent decorator when lambda is called with an event it succesfully handled already, but outside of the
    expiry window
    """

    stubber = stub.Stubber(persistence_store.table.meta.client)

    ddb_response = {}

    stubber.add_response("put_item", ddb_response, expected_params_put_item)
    stubber.add_response("update_item", ddb_response, expected_params_update_item)
    stubber.activate()

    @idempotent(persistence_store=persistence_store)
    def lambda_handler(event, context):
        return lambda_response

    lambda_handler(lambda_apigw_event, {})

    stubber.assert_no_pending_responses()
    stubber.deactivate()


@pytest.mark.parametrize("persistence_store", [{"use_local_cache": False}, {"use_local_cache": True}], indirect=True)
def test_idempotent_lambda_exception(
    persistence_store,
    lambda_apigw_event,
    timestamp_future,
    lambda_response,
    hashed_idempotency_key,
    expected_params_put_item,
):
    """
    Test idempotent decorator when lambda is executed with an event with a previously unknown event key, but
    lambda_handler raises an exception which is retryable.
    """

    # Create a new provider

    # Stub the boto3 client
    stubber = stub.Stubber(persistence_store.table.meta.client)

    ddb_response = {}
    expected_params_delete_item = {"TableName": TABLE_NAME, "Key": {"id": hashed_idempotency_key}}

    stubber.add_response("put_item", ddb_response, expected_params_put_item)
    stubber.add_response("delete_item", ddb_response, expected_params_delete_item)
    stubber.activate()

    @idempotent(persistence_store=persistence_store)
    def lambda_handler(event, context):
        raise Exception("Something went wrong!")

    with pytest.raises(Exception):
        lambda_handler(lambda_apigw_event, {})

    stubber.assert_no_pending_responses()
    stubber.deactivate()


@pytest.mark.parametrize(
    "persistence_store_with_validation", [{"use_local_cache": False}, {"use_local_cache": True}], indirect=True
)
def test_idempotent_lambda_already_completed_with_validation_bad_payload(
    persistence_store_with_validation,
    lambda_apigw_event,
    timestamp_future,
    lambda_response,
    hashed_idempotency_key,
    hashed_validation_key,
):
    """
    Test idempotent decorator where event with matching event key has already been succesfully processed
    """

    stubber = stub.Stubber(persistence_store_with_validation.table.meta.client)
    ddb_response = {
        "Item": {
            "id": {"S": hashed_idempotency_key},
            "expiration": {"N": timestamp_future},
            "data": {"S": '{"message": "test", "statusCode": 200}'},
            "status": {"S": "COMPLETED"},
            "validation": {"S": hashed_validation_key},
        }
    }

    expected_params = {"TableName": TABLE_NAME, "Key": {"id": hashed_idempotency_key}, "ConsistentRead": True}

    stubber.add_client_error("put_item", "ConditionalCheckFailedException")
    stubber.add_response("get_item", ddb_response, expected_params)
    stubber.activate()

    @idempotent(persistence_store=persistence_store_with_validation)
    def lambda_handler(event, context):
        return lambda_response

    with pytest.raises(IdempotencyValidationError):
        lambda_apigw_event["requestContext"]["accountId"] += "1"  # Alter the request payload
        lambda_handler(lambda_apigw_event, {})

    stubber.assert_no_pending_responses()
    stubber.deactivate()


@pytest.mark.parametrize("persistence_store", [{"use_local_cache": False}, {"use_local_cache": True}], indirect=True)
def test_idempotent_lambda_expired_during_request(
    persistence_store,
    lambda_apigw_event,
    timestamp_expired,
    lambda_response,
    expected_params_update_item,
    hashed_idempotency_key,
):
    """
    Test idempotent decorator when lambda is called with an event it succesfully handled already. Persistence store
    returns inconsistent/rapidly changing result between put_item and get_item calls.
    """

    stubber = stub.Stubber(persistence_store.table.meta.client)

    ddb_response_get_item = {
        "Item": {
            "id": {"S": hashed_idempotency_key},
            "expiration": {"N": timestamp_expired},
            "data": {"S": '{"message": "test", "statusCode": 200}'},
            "status": {"S": "INPROGRESS"},
        }
    }
    ddb_response_get_item_missing = {}
    expected_params_get_item = {
        "TableName": TABLE_NAME,
        "Key": {"id": hashed_idempotency_key},
        "ConsistentRead": True,
    }

    # Simulate record repeatedly changing state between put_item and get_item
    stubber.add_client_error("put_item", "ConditionalCheckFailedException")
    stubber.add_response("get_item", ddb_response_get_item, expected_params_get_item)

    stubber.add_client_error("put_item", "ConditionalCheckFailedException")
    stubber.add_response("get_item", ddb_response_get_item_missing)

    stubber.add_client_error("put_item", "ConditionalCheckFailedException")
    stubber.add_response("get_item", copy.deepcopy(ddb_response_get_item), copy.deepcopy(expected_params_get_item))

    stubber.activate()

    @idempotent(persistence_store=persistence_store)
    def lambda_handler(event, context):
        return lambda_response

    # max retries exceeded before get_item and put_item agree on item state, so exception gets raised
    with pytest.raises(IdempotencyInconsistentStateError):
        lambda_handler(lambda_apigw_event, {})

    stubber.assert_no_pending_responses()
    stubber.deactivate()


@pytest.mark.parametrize("persistence_store", [{"use_local_cache": False}, {"use_local_cache": True}], indirect=True)
def test_idempotent_persistence_exception_deleting(
    persistence_store,
    lambda_apigw_event,
    timestamp_future,
    lambda_response,
    hashed_idempotency_key,
    expected_params_put_item,
):
    """
    Test idempotent decorator when lambda is executed with an event with a previously unknown event key, but
    lambda_handler raises an exception which is retryable.
    """
    stubber = stub.Stubber(persistence_store.table.meta.client)

    ddb_response = {}

    stubber.add_response("put_item", ddb_response, expected_params_put_item)
    stubber.add_client_error("delete_item", "UnrecoverableError")
    stubber.activate()

    @idempotent(persistence_store=persistence_store)
    def lambda_handler(event, context):
        raise Exception("Something went wrong!")

    with pytest.raises(IdempotencyPersistenceLayerError) as exc:
        lambda_handler(lambda_apigw_event, {})

    assert exc.value.args[0] == "Failed to delete record from idempotency store"
    stubber.assert_no_pending_responses()
    stubber.deactivate()


@pytest.mark.parametrize("persistence_store", [{"use_local_cache": False}, {"use_local_cache": True}], indirect=True)
def test_idempotent_persistence_exception_updating(
    persistence_store,
    lambda_apigw_event,
    timestamp_future,
    lambda_response,
    hashed_idempotency_key,
    expected_params_put_item,
):
    """
    Test idempotent decorator when lambda is executed with an event with a previously unknown event key, but
    lambda_handler raises an exception which is retryable.
    """
    stubber = stub.Stubber(persistence_store.table.meta.client)

    ddb_response = {}

    stubber.add_response("put_item", ddb_response, expected_params_put_item)
    stubber.add_client_error("update_item", "UnrecoverableError")
    stubber.activate()

    @idempotent(persistence_store=persistence_store)
    def lambda_handler(event, context):
        return {"message": "success!"}

    with pytest.raises(IdempotencyPersistenceLayerError) as exc:
        lambda_handler(lambda_apigw_event, {})

    assert exc.value.args[0] == "Failed to update record state to success in idempotency store"
    stubber.assert_no_pending_responses()
    stubber.deactivate()


@pytest.mark.parametrize("persistence_store", [{"use_local_cache": False}, {"use_local_cache": True}], indirect=True)
def test_idempotent_persistence_exception_getting(
    persistence_store,
    lambda_apigw_event,
    timestamp_future,
    lambda_response,
    hashed_idempotency_key,
    expected_params_put_item,
):
    """
    Test idempotent decorator when lambda is executed with an event with a previously unknown event key, but
    lambda_handler raises an exception which is retryable.
    """
    stubber = stub.Stubber(persistence_store.table.meta.client)

    stubber.add_client_error("put_item", "ConditionalCheckFailedException")
    stubber.add_client_error("get_item", "UnexpectedException")
    stubber.activate()

    @idempotent(persistence_store=persistence_store)
    def lambda_handler(event, context):
        return {"message": "success!"}

    with pytest.raises(IdempotencyPersistenceLayerError) as exc:
        lambda_handler(lambda_apigw_event, {})

    assert exc.value.args[0] == "Failed to get record from idempotency store"
    stubber.assert_no_pending_responses()
    stubber.deactivate()


@pytest.mark.parametrize(
    "persistence_store_with_validation", [{"use_local_cache": False}, {"use_local_cache": True}], indirect=True
)
def test_idempotent_lambda_first_execution_with_validation(
    persistence_store_with_validation,
    lambda_apigw_event,
    expected_params_update_item_with_validation,
    expected_params_put_item_with_validation,
    lambda_response,
    hashed_idempotency_key,
    hashed_validation_key,
):
    """
    Test idempotent decorator when lambda is executed with an event with a previously unknown event key
    """
    stubber = stub.Stubber(persistence_store_with_validation.table.meta.client)
    ddb_response = {}

    stubber.add_response("put_item", ddb_response, expected_params_put_item_with_validation)
    stubber.add_response("update_item", ddb_response, expected_params_update_item_with_validation)
    stubber.activate()

    @idempotent(persistence_store=persistence_store_with_validation)
    def lambda_handler(lambda_apigw_event, context):
        return lambda_response

    lambda_handler(lambda_apigw_event, {})

    stubber.assert_no_pending_responses()
    stubber.deactivate()


@pytest.mark.parametrize(
    "persistence_store_without_jmespath", [{"use_local_cache": False}, {"use_local_cache": True}], indirect=True
)
def test_idempotent_lambda_with_validator_util(
    persistence_store_without_jmespath,
    lambda_apigw_event,
    timestamp_future,
    serialized_lambda_response,
    deserialized_lambda_response,
    hashed_idempotency_key_with_envelope,
    mock_function,
):
    """
    Test idempotent decorator where event with matching event key has already been succesfully processed, using the
    validator utility to unwrap the event
    """

    stubber = stub.Stubber(persistence_store_without_jmespath.table.meta.client)
    ddb_response = {
        "Item": {
            "id": {"S": hashed_idempotency_key_with_envelope},
            "expiration": {"N": timestamp_future},
            "data": {"S": serialized_lambda_response},
            "status": {"S": "COMPLETED"},
        }
    }

    expected_params = {
        "TableName": TABLE_NAME,
        "Key": {"id": hashed_idempotency_key_with_envelope},
        "ConsistentRead": True,
    }
    stubber.add_client_error("put_item", "ConditionalCheckFailedException")
    stubber.add_response("get_item", ddb_response, expected_params)
    stubber.activate()

    @validator(envelope=envelopes.API_GATEWAY_HTTP)
    @idempotent(persistence_store=persistence_store_without_jmespath)
    def lambda_handler(event, context):
        mock_function()
        return "shouldn't get here!"

    mock_function.assert_not_called()
    lambda_resp = lambda_handler(lambda_apigw_event, {})
    assert lambda_resp == deserialized_lambda_response

    stubber.assert_no_pending_responses()
    stubber.deactivate()


def test_data_record_invalid_status_value():
    data_record = DataRecord("key", status="UNSUPPORTED_STATUS")
    with pytest.raises(IdempotencyInvalidStatusError) as e:
        _ = data_record.status

    assert e.value.args[0] == "UNSUPPORTED_STATUS"


@pytest.mark.parametrize("persistence_store", [{"use_local_cache": True}], indirect=True)
def test_in_progress_never_saved_to_cache(persistence_store):
    # GIVEN a data record with status "INPROGRESS"
    # and persistence_store has use_local_cache = True
    data_record = DataRecord("key", status="INPROGRESS")

    # WHEN saving to local cache
    persistence_store._save_to_cache(data_record)

    # THEN don't save to local cache
    assert persistence_store._cache.get("key") is None


@pytest.mark.parametrize("persistence_store", [{"use_local_cache": False}], indirect=True)
def test_user_local_disabled(persistence_store):
    # GIVEN a persistence_store with use_local_cache = False

    # WHEN calling any local cache options
    data_record = DataRecord("key", status="COMPLETED")
    try:
        persistence_store._save_to_cache(data_record)
        cache_value = persistence_store._retrieve_from_cache("key")
        assert cache_value is None
        persistence_store._delete_from_cache("key")
    except AttributeError as e:
        pytest.fail(f"AttributeError should not be raised: {e}")

    # THEN raise AttributeError
    # AND don't have a _cache attribute
    assert not hasattr("persistence_store", "_cache")


<<<<<<< HEAD
def test_is_missing_idempotency_key():
    # GIVEN None THEN is_missing_idempotency_key is True
    assert BasePersistenceLayer.is_missing_idempotency_key(None)
    # GIVEN a list of Nones THEN is_missing_idempotency_key is True
    assert BasePersistenceLayer.is_missing_idempotency_key([None, None])
    # GIVEN a list of all not None THEN is_missing_idempotency_key is false
    assert BasePersistenceLayer.is_missing_idempotency_key([None, "Value"]) is False
    # GIVEN a str THEN is_missing_idempotency_key is false
    assert BasePersistenceLayer.is_missing_idempotency_key("Value") is False


@pytest.mark.parametrize("persistence_store", [{"use_local_cache": False, "event_key_jmespath": "body"}], indirect=True)
def test_default_no_raise_on_missing_idempotency_key(persistence_store):
    # GIVEN a persistence_store with use_local_cache = False and event_key_jmespath = "body"
    assert persistence_store.use_local_cache is False
    assert "body" in persistence_store.event_key_jmespath

    # WHEN getting the hashed idempotency key for an event with no `body` key
    hashed_key = persistence_store._get_hashed_idempotency_key({})

    # THEN return the hash of None
    assert md5(json.dumps(None).encode()).hexdigest() == hashed_key


@pytest.mark.parametrize(
    "persistence_store", [{"use_local_cache": False, "event_key_jmespath": "[body, x]"}], indirect=True
)
def test_raise_on_no_idempotency_key(persistence_store):
    # GIVEN a persistence_store with raise_on_no_idempotency_key and no idempotency key in the request
    persistence_store.raise_on_no_idempotency_key = True
    assert persistence_store.use_local_cache is False
    assert "body" in persistence_store.event_key_jmespath

    # WHEN getting the hashed idempotency key for an event with no `body` key
    with pytest.raises(IdempotencyKeyError) as excinfo:
        persistence_store._get_hashed_idempotency_key({})

    # THEN raise IdempotencyKeyError error
    assert "No data found to create a hashed idempotency_key" in str(excinfo.value)
=======
@pytest.mark.parametrize("persistence_store", [{"use_local_cache": True}], indirect=True)
def test_delete_from_cache_when_empty(persistence_store):
    # GIVEN use_local_cache is True AND the local cache is empty
    try:
        # WHEN we _delete_from_cache
        persistence_store._delete_from_cache("key_does_not_exist")
    except KeyError:
        # THEN we should not get a KeyError
        pytest.fail("KeyError should not happen")
>>>>>>> d7b4afed
<|MERGE_RESOLUTION|>--- conflicted
+++ resolved
@@ -632,7 +632,17 @@
     assert not hasattr("persistence_store", "_cache")
 
 
-<<<<<<< HEAD
+@pytest.mark.parametrize("persistence_store", [{"use_local_cache": True}], indirect=True)
+def test_delete_from_cache_when_empty(persistence_store):
+    # GIVEN use_local_cache is True AND the local cache is empty
+    try:
+        # WHEN we _delete_from_cache
+        persistence_store._delete_from_cache("key_does_not_exist")
+    except KeyError:
+        # THEN we should not get a KeyError
+        pytest.fail("KeyError should not happen")
+
+
 def test_is_missing_idempotency_key():
     # GIVEN None THEN is_missing_idempotency_key is True
     assert BasePersistenceLayer.is_missing_idempotency_key(None)
@@ -671,15 +681,4 @@
         persistence_store._get_hashed_idempotency_key({})
 
     # THEN raise IdempotencyKeyError error
-    assert "No data found to create a hashed idempotency_key" in str(excinfo.value)
-=======
-@pytest.mark.parametrize("persistence_store", [{"use_local_cache": True}], indirect=True)
-def test_delete_from_cache_when_empty(persistence_store):
-    # GIVEN use_local_cache is True AND the local cache is empty
-    try:
-        # WHEN we _delete_from_cache
-        persistence_store._delete_from_cache("key_does_not_exist")
-    except KeyError:
-        # THEN we should not get a KeyError
-        pytest.fail("KeyError should not happen")
->>>>>>> d7b4afed
+    assert "No data found to create a hashed idempotency_key" in str(excinfo.value)