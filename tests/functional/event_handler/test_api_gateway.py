import base64
import json
import zlib
from copy import deepcopy
from decimal import Decimal
from enum import Enum
from json import JSONEncoder
from pathlib import Path
from typing import Dict

import pytest

from aws_lambda_powertools.event_handler import content_types
from aws_lambda_powertools.event_handler.api_gateway import (
    ALBResolver,
    APIGatewayHttpResolver,
    ApiGatewayResolver,
    APIGatewayRestResolver,
    CORSConfig,
    ProxyEventType,
    Response,
    ResponseBuilder,
    Router,
)
from aws_lambda_powertools.event_handler.exceptions import (
    BadRequestError,
    InternalServerError,
    NotFoundError,
    ServiceError,
    UnauthorizedError,
)
from aws_lambda_powertools.shared import constants
from aws_lambda_powertools.shared.cookies import Cookie
from aws_lambda_powertools.shared.json_encoder import Encoder
from aws_lambda_powertools.utilities.data_classes import (
    ALBEvent,
    APIGatewayProxyEvent,
    APIGatewayProxyEventV2,
    event_source,
)
from tests.functional.utils import load_event


@pytest.fixture
def json_dump():
    # our serializers reduce length to save on costs; fixture to replicate separators
    return lambda obj: json.dumps(obj, separators=(",", ":"))


def read_media(file_name: str) -> bytes:
    path = Path(str(Path(__file__).parent.parent.parent.parent) + "/docs/media/" + file_name)
    return path.read_bytes()


LOAD_GW_EVENT = load_event("apiGatewayProxyEvent.json")


def test_alb_event():
    # GIVEN an Application Load Balancer proxy type event
    app = ALBResolver()

    @app.get("/lambda")
    def foo():
        assert isinstance(app.current_event, ALBEvent)
        assert app.lambda_context == {}
        assert app.current_event.request_context.elb_target_group_arn is not None
        return Response(200, content_types.TEXT_HTML, "foo")

    # WHEN calling the event handler
    result = app(load_event("albEvent.json"), {})

    # THEN process event correctly
    # AND set the current_event type as ALBEvent
    assert result["statusCode"] == 200
    assert result["headers"]["Content-Type"] == content_types.TEXT_HTML
    assert result["body"] == "foo"


def test_api_gateway_v1():
    # GIVEN a Http API V1 proxy type event
    app = APIGatewayRestResolver()

    @app.get("/my/path")
    def get_lambda() -> Response:
        assert isinstance(app.current_event, APIGatewayProxyEvent)
        assert app.lambda_context == {}
        assert app.current_event.request_context.domain_name == "id.execute-api.us-east-1.amazonaws.com"
        return Response(200, content_types.APPLICATION_JSON, json.dumps({"foo": "value"}))

    # WHEN calling the event handler
    result = app(LOAD_GW_EVENT, {})

    # THEN process event correctly
    # AND set the current_event type as APIGatewayProxyEvent
    assert result["statusCode"] == 200
    assert result["multiValueHeaders"]["Content-Type"] == [content_types.APPLICATION_JSON]


def test_api_gateway_v1_cookies():
    # GIVEN a Http API V1 proxy type event
    app = APIGatewayRestResolver()
<<<<<<< HEAD
    cookie = "CookieMonster"
=======
    cookie = Cookie(name="CookieMonster", value="MonsterCookie")
>>>>>>> 64513d98

    @app.get("/my/path")
    def get_lambda() -> Response:
        assert isinstance(app.current_event, APIGatewayProxyEvent)
        return Response(200, content_types.TEXT_PLAIN, "Hello world", cookies=[cookie])

    # WHEN calling the event handler
    result = app(LOAD_GW_EVENT, {})

    # THEN process event correctly
    # AND set the current_event type as APIGatewayProxyEvent
    assert result["statusCode"] == 200
<<<<<<< HEAD
    assert result["multiValueHeaders"]["Set-Cookie"] == [cookie]
=======
    assert result["multiValueHeaders"]["Set-Cookie"] == ["CookieMonster=MonsterCookie; Secure"]
>>>>>>> 64513d98


def test_api_gateway():
    # GIVEN a Rest API Gateway proxy type event
    app = ApiGatewayResolver(proxy_type=ProxyEventType.APIGatewayProxyEvent)

    @app.get("/my/path")
    def get_lambda() -> Response:
        assert isinstance(app.current_event, APIGatewayProxyEvent)
        return Response(200, content_types.TEXT_HTML, "foo")

    # WHEN calling the event handler
    result = app(LOAD_GW_EVENT, {})

    # THEN process event correctly
    # AND set the current_event type as APIGatewayProxyEvent
    assert result["statusCode"] == 200
    assert result["multiValueHeaders"]["Content-Type"] == [content_types.TEXT_HTML]
    assert result["body"] == "foo"


def test_api_gateway_v2():
    # GIVEN a Http API V2 proxy type event
    app = APIGatewayHttpResolver()

    @app.post("/my/path")
    def my_path() -> Response:
        assert isinstance(app.current_event, APIGatewayProxyEventV2)
        post_data = app.current_event.json_body
        assert app.current_event.cookies[0] == "cookie1"
        return Response(200, content_types.TEXT_PLAIN, post_data["username"])

    # WHEN calling the event handler
    result = app(load_event("apiGatewayProxyV2Event.json"), {})

    # THEN process event correctly
    # AND set the current_event type as APIGatewayProxyEventV2
    assert result["statusCode"] == 200
    assert result["headers"]["Content-Type"] == content_types.TEXT_PLAIN
    assert "Cookies" not in result["headers"]
    assert result["body"] == "tom"


def test_api_gateway_v2_cookies():
    # GIVEN a Http API V2 proxy type event
    app = APIGatewayHttpResolver()
<<<<<<< HEAD
    cookie = "CookieMonster"
=======
    cookie = Cookie(name="CookieMonster", value="MonsterCookie")
>>>>>>> 64513d98

    @app.post("/my/path")
    def my_path() -> Response:
        assert isinstance(app.current_event, APIGatewayProxyEventV2)
        return Response(200, content_types.TEXT_PLAIN, "Hello world", cookies=[cookie])

    # WHEN calling the event handler
    result = app(load_event("apiGatewayProxyV2Event.json"), {})

    # THEN process event correctly
    # AND set the current_event type as APIGatewayProxyEventV2
    assert result["statusCode"] == 200
    assert result["headers"]["Content-Type"] == content_types.TEXT_PLAIN
<<<<<<< HEAD
    assert result["cookies"] == [cookie]
=======
    assert result["cookies"] == ["CookieMonster=MonsterCookie; Secure"]
>>>>>>> 64513d98


def test_include_rule_matching():
    # GIVEN
    app = ApiGatewayResolver()

    @app.get("/<name>/<my_id>")
    def get_lambda(my_id: str, name: str) -> Response:
        assert name == "my"
        return Response(200, content_types.TEXT_HTML, my_id)

    # WHEN calling the event handler
    result = app(LOAD_GW_EVENT, {})

    # THEN
    assert result["statusCode"] == 200
    assert result["multiValueHeaders"]["Content-Type"] == [content_types.TEXT_HTML]
    assert result["body"] == "path"


def test_no_matches():
    # GIVEN an event that does not match any of the given routes
    app = ApiGatewayResolver()

    @app.get("/not_matching_get")
    def get_func():
        raise RuntimeError()

    @app.post("/no_matching_post")
    def post_func():
        raise RuntimeError()

    @app.put("/no_matching_put")
    def put_func():
        raise RuntimeError()

    @app.delete("/no_matching_delete")
    def delete_func():
        raise RuntimeError()

    @app.patch("/no_matching_patch")
    def patch_func():
        raise RuntimeError()

    def handler(event, context):
        return app.resolve(event, context)

    # Also check the route configurations
    routes = app._routes
    assert len(routes) == 5
    for route in routes:
        if route.func == get_func:
            assert route.method == "GET"
        elif route.func == post_func:
            assert route.method == "POST"
        elif route.func == put_func:
            assert route.method == "PUT"
        elif route.func == delete_func:
            assert route.method == "DELETE"
        elif route.func == patch_func:
            assert route.method == "PATCH"

    # WHEN calling the handler
    # THEN return a 404
    result = handler(LOAD_GW_EVENT, None)
    assert result["statusCode"] == 404
    # AND cors headers are not returned
    assert "Access-Control-Allow-Origin" not in result["multiValueHeaders"]


def test_cors():
    # GIVEN a function with cors=True
    # AND http method set to GET
    app = ApiGatewayResolver()

    @app.get("/my/path", cors=True)
    def with_cors() -> Response:
        return Response(200, content_types.TEXT_HTML, "test")

    @app.get("/without-cors")
    def without_cors() -> Response:
        return Response(200, content_types.TEXT_HTML, "test")

    def handler(event, context):
        return app.resolve(event, context)

    # WHEN calling the event handler
    result = handler(LOAD_GW_EVENT, None)

    # THEN the headers should include cors headers
    assert "multiValueHeaders" in result
    headers = result["multiValueHeaders"]
    assert headers["Content-Type"] == [content_types.TEXT_HTML]
    assert headers["Access-Control-Allow-Origin"] == ["*"]
    assert "Access-Control-Allow-Credentials" not in headers
    assert headers["Access-Control-Allow-Headers"] == [",".join(sorted(CORSConfig._REQUIRED_HEADERS))]

    # THEN for routes without cors flag return no cors headers
    mock_event = {"path": "/my/request", "httpMethod": "GET"}
    result = handler(mock_event, None)
    assert "Access-Control-Allow-Origin" not in result["multiValueHeaders"]


def test_cors_preflight_body_is_empty_not_null():
    # GIVEN CORS is configured
    app = ALBResolver(cors=CORSConfig())

    event = {"path": "/my/request", "httpMethod": "OPTIONS"}

    # WHEN calling the event handler
    result = app(event, {})

    # THEN there body should be empty strings
    assert result["body"] == ""


def test_compress():
    # GIVEN a function that has compress=True
    # AND an event with a "Accept-Encoding" that include gzip
    app = ApiGatewayResolver()
    mock_event = {"path": "/my/request", "httpMethod": "GET", "headers": {"Accept-Encoding": "deflate, gzip"}}
    expected_value = '{"test": "value"}'

    @app.get("/my/request", compress=True)
    def with_compression() -> Response:
        return Response(200, content_types.APPLICATION_JSON, expected_value)

    def handler(event, context):
        return app.resolve(event, context)

    # WHEN calling the event handler
    result = handler(mock_event, None)

    # THEN then gzip the response and base64 encode as a string
    assert result["isBase64Encoded"] is True
    body = result["body"]
    assert isinstance(body, str)
    decompress = zlib.decompress(base64.b64decode(body), wbits=zlib.MAX_WBITS | 16).decode("UTF-8")
    assert decompress == expected_value
    headers = result["multiValueHeaders"]
    assert headers["Content-Encoding"] == ["gzip"]


def test_base64_encode():
    # GIVEN a function that returns bytes
    app = ApiGatewayResolver()
    mock_event = {"path": "/my/path", "httpMethod": "GET", "headers": {"Accept-Encoding": "deflate, gzip"}}

    @app.get("/my/path", compress=True)
    def read_image() -> Response:
        return Response(200, "image/png", read_media("tracer_utility_showcase.png"))

    # WHEN calling the event handler
    result = app(mock_event, None)

    # THEN return the body and a base64 encoded string
    assert result["isBase64Encoded"] is True
    body = result["body"]
    assert isinstance(body, str)
    headers = result["multiValueHeaders"]
    assert headers["Content-Encoding"] == ["gzip"]


def test_compress_no_accept_encoding():
    # GIVEN a function with compress=True
    # AND the request has no "Accept-Encoding" set to include gzip
    app = ApiGatewayResolver()
    expected_value = "Foo"

    @app.get("/my/path", compress=True)
    def return_text() -> Response:
        return Response(200, content_types.TEXT_PLAIN, expected_value)

    # WHEN calling the event handler
    result = app({"path": "/my/path", "httpMethod": "GET", "headers": {}}, None)

    # THEN don't perform any gzip compression
    assert result["isBase64Encoded"] is False
    assert result["body"] == expected_value


def test_compress_no_accept_encoding_null_headers():
    # GIVEN a function with compress=True
    # AND the request has no headers
    app = ApiGatewayResolver()
    expected_value = "Foo"

    @app.get("/my/path", compress=True)
    def return_text() -> Response:
        return Response(200, content_types.TEXT_PLAIN, expected_value)

    # WHEN calling the event handler
    result = app({"path": "/my/path", "httpMethod": "GET", "headers": None}, None)

    # THEN don't perform any gzip compression
    assert result["isBase64Encoded"] is False
    assert result["body"] == expected_value


def test_cache_control_200():
    # GIVEN a function with cache_control set
    app = ApiGatewayResolver()

    @app.get("/success", cache_control="max-age=600")
    def with_cache_control() -> Response:
        return Response(200, content_types.TEXT_HTML, "has 200 response")

    def handler(event, context):
        return app.resolve(event, context)

    # WHEN calling the event handler
    # AND the function returns a 200 status code
    result = handler({"path": "/success", "httpMethod": "GET"}, None)

    # THEN return the set Cache-Control
    headers = result["multiValueHeaders"]
    assert headers["Content-Type"] == [content_types.TEXT_HTML]
    assert headers["Cache-Control"] == ["max-age=600"]


def test_cache_control_non_200():
    # GIVEN a function with cache_control set
    app = ApiGatewayResolver()

    @app.delete("/fails", cache_control="max-age=600")
    def with_cache_control_has_500() -> Response:
        return Response(503, content_types.TEXT_HTML, "has 503 response")

    def handler(event, context):
        return app.resolve(event, context)

    # WHEN calling the event handler
    # AND the function returns a 503 status code
    result = handler({"path": "/fails", "httpMethod": "DELETE"}, None)

    # THEN return a Cache-Control of "no-cache"
    headers = result["multiValueHeaders"]
    assert headers["Content-Type"] == [content_types.TEXT_HTML]
    assert headers["Cache-Control"] == ["no-cache"]


def test_rest_api():
    # GIVEN a function that returns a Dict
    app = ApiGatewayResolver(proxy_type=ProxyEventType.APIGatewayProxyEvent)
    expected_dict = {"foo": "value", "second": Decimal("100.01")}

    @app.get("/my/path")
    def rest_func() -> Dict:
        return expected_dict

    # WHEN calling the event handler
    result = app(LOAD_GW_EVENT, {})

    # THEN automatically process this as a json rest api response
    assert result["statusCode"] == 200
    assert result["multiValueHeaders"]["Content-Type"] == [content_types.APPLICATION_JSON]
    expected_str = json.dumps(expected_dict, separators=(",", ":"), indent=None, cls=Encoder)
    assert result["body"] == expected_str


def test_handling_response_type():
    # GIVEN a function that returns Response
    app = ApiGatewayResolver(proxy_type=ProxyEventType.APIGatewayProxyEvent)

    @app.get("/my/path")
    def rest_func() -> Response:
        return Response(
            status_code=404,
            content_type="used-if-not-set-in-header",
            body="Not found",
            headers={"Content-Type": ["header-content-type-wins"], "custom": ["value"]},
        )

    # WHEN calling the event handler
    result = app(LOAD_GW_EVENT, {})

    # THEN the result can include some additional field control like overriding http headers
    assert result["statusCode"] == 404
    assert result["multiValueHeaders"]["Content-Type"] == ["header-content-type-wins"]
    assert result["multiValueHeaders"]["custom"] == ["value"]
    assert result["body"] == "Not found"


def test_custom_cors_config():
    # GIVEN a custom cors configuration
    allow_header = ["foo2"]
    cors_config = CORSConfig(
        allow_origin="https://foo1",
        expose_headers=["foo1"],
        allow_headers=allow_header,
        max_age=100,
        allow_credentials=True,
    )
    app = ApiGatewayResolver(cors=cors_config)
    event = {"path": "/cors", "httpMethod": "GET"}

    @app.get("/cors")
    def get_with_cors():
        return {}

    @app.get("/another-one", cors=False)
    def another_one():
        return {}

    # WHEN calling the event handler
    result = app(event, None)

    # THEN routes by default return the custom cors headers
    assert "multiValueHeaders" in result
    headers = result["multiValueHeaders"]
    assert headers["Content-Type"] == [content_types.APPLICATION_JSON]
    assert headers["Access-Control-Allow-Origin"] == [cors_config.allow_origin]
    expected_allows_headers = [",".join(sorted(set(allow_header + cors_config._REQUIRED_HEADERS)))]
    assert headers["Access-Control-Allow-Headers"] == expected_allows_headers
    assert headers["Access-Control-Expose-Headers"] == [",".join(cors_config.expose_headers)]
    assert headers["Access-Control-Max-Age"] == [str(cors_config.max_age)]
    assert "Access-Control-Allow-Credentials" in headers
    assert headers["Access-Control-Allow-Credentials"] == ["true"]

    # AND custom cors was set on the app
    assert isinstance(app._cors, CORSConfig)
    assert app._cors is cors_config

    # AND routes without cors don't include "Access-Control" headers
    event = {"path": "/another-one", "httpMethod": "GET"}
    result = app(event, None)
    headers = result["multiValueHeaders"]
    assert "Access-Control-Allow-Origin" not in headers


def test_no_content_response():
    # GIVEN a response with no content-type or body
    response = Response(status_code=204, content_type=None, body=None, headers=None)
    response_builder = ResponseBuilder(response)

    # WHEN calling to_dict
    result = response_builder.build(APIGatewayProxyEvent(LOAD_GW_EVENT))

    # THEN return an None body and no Content-Type header
    assert result["statusCode"] == response.status_code
    assert result["body"] is None
    headers = result["multiValueHeaders"]
    assert "Content-Type" not in headers


def test_no_matches_with_cors():
    # GIVEN an event that does not match any of the given routes
    # AND cors enabled
    app = ApiGatewayResolver(cors=CORSConfig())

    # WHEN calling the handler
    result = app({"path": "/another-one", "httpMethod": "GET"}, None)

    # THEN return a 404
    # AND cors headers are returned
    assert result["statusCode"] == 404
    assert "Access-Control-Allow-Origin" in result["multiValueHeaders"]
    assert "Not found" in result["body"]


def test_cors_preflight():
    # GIVEN an event for an OPTIONS call that does not match any of the given routes
    # AND cors is enabled
    app = ApiGatewayResolver(cors=CORSConfig())

    @app.get("/foo")
    def foo_cors():
        ...

    @app.route(method="delete", rule="/foo")
    def foo_delete_cors():
        ...

    @app.post("/foo", cors=False)
    def post_no_cors():
        ...

    # WHEN calling the handler
    result = app({"path": "/foo", "httpMethod": "OPTIONS"}, None)

    # THEN return no content
    # AND include Access-Control-Allow-Methods of the cors methods used
    assert result["statusCode"] == 204
    assert result["body"] == ""
    headers = result["multiValueHeaders"]
    assert "Content-Type" not in headers
    assert "Access-Control-Allow-Origin" in result["multiValueHeaders"]
    assert headers["Access-Control-Allow-Methods"] == [",".join(sorted(["DELETE", "GET", "OPTIONS"]))]


def test_custom_preflight_response():
    # GIVEN cors is enabled
    # AND we have a custom preflight method
    # AND the request matches this custom preflight route
    app = ApiGatewayResolver(cors=CORSConfig())

    @app.route(method="OPTIONS", rule="/some-call", cors=True)
    def custom_preflight():
        return Response(
            status_code=200,
            content_type=content_types.TEXT_HTML,
            body="Foo",
            headers={"Access-Control-Allow-Methods": ["CUSTOM"]},
        )

    @app.route(method="CUSTOM", rule="/some-call", cors=True)
    def custom_method():
        ...

    # WHEN calling the handler
    result = app({"path": "/some-call", "httpMethod": "OPTIONS"}, None)

    # THEN return the custom preflight response
    assert result["statusCode"] == 200
    assert result["body"] == "Foo"
    headers = result["multiValueHeaders"]
    assert headers["Content-Type"] == [content_types.TEXT_HTML]
    assert "Access-Control-Allow-Origin" in result["multiValueHeaders"]
    assert headers["Access-Control-Allow-Methods"] == ["CUSTOM"]


def test_service_error_responses(json_dump):
    # SCENARIO handling different kind of service errors being raised
    app = ApiGatewayResolver(cors=CORSConfig())

    # GIVEN an BadRequestError
    @app.get(rule="/bad-request-error", cors=False)
    def bad_request_error():
        raise BadRequestError("Missing required parameter")

    # WHEN calling the handler
    # AND path is /bad-request-error
    result = app({"path": "/bad-request-error", "httpMethod": "GET"}, None)
    # THEN return the bad request error response
    # AND status code equals 400
    assert result["statusCode"] == 400
    assert result["multiValueHeaders"]["Content-Type"] == [content_types.APPLICATION_JSON]
    expected = {"statusCode": 400, "message": "Missing required parameter"}
    assert result["body"] == json_dump(expected)

    # GIVEN an UnauthorizedError
    @app.get(rule="/unauthorized-error", cors=False)
    def unauthorized_error():
        raise UnauthorizedError("Unauthorized")

    # WHEN calling the handler
    # AND path is /unauthorized-error
    result = app({"path": "/unauthorized-error", "httpMethod": "GET"}, None)
    # THEN return the unauthorized error response
    # AND status code equals 401
    assert result["statusCode"] == 401
    assert result["multiValueHeaders"]["Content-Type"] == [content_types.APPLICATION_JSON]
    expected = {"statusCode": 401, "message": "Unauthorized"}
    assert result["body"] == json_dump(expected)

    # GIVEN an NotFoundError
    @app.get(rule="/not-found-error", cors=False)
    def not_found_error():
        raise NotFoundError

    # WHEN calling the handler
    # AND path is /not-found-error
    result = app({"path": "/not-found-error", "httpMethod": "GET"}, None)
    # THEN return the not found error response
    # AND status code equals 404
    assert result["statusCode"] == 404
    assert result["multiValueHeaders"]["Content-Type"] == [content_types.APPLICATION_JSON]
    expected = {"statusCode": 404, "message": "Not found"}
    assert result["body"] == json_dump(expected)

    # GIVEN an InternalServerError
    @app.get(rule="/internal-server-error", cors=False)
    def internal_server_error():
        raise InternalServerError("Internal server error")

    # WHEN calling the handler
    # AND path is /internal-server-error
    result = app({"path": "/internal-server-error", "httpMethod": "GET"}, None)
    # THEN return the internal server error response
    # AND status code equals 500
    assert result["statusCode"] == 500
    assert result["multiValueHeaders"]["Content-Type"] == [content_types.APPLICATION_JSON]
    expected = {"statusCode": 500, "message": "Internal server error"}
    assert result["body"] == json_dump(expected)

    # GIVEN an ServiceError with a custom status code
    @app.get(rule="/service-error", cors=True)
    def service_error():
        raise ServiceError(502, "Something went wrong!")

    # WHEN calling the handler
    # AND path is /service-error
    result = app({"path": "/service-error", "httpMethod": "GET"}, None)
    # THEN return the service error response
    # AND status code equals 502
    assert result["statusCode"] == 502
    assert result["multiValueHeaders"]["Content-Type"] == [content_types.APPLICATION_JSON]
    assert "Access-Control-Allow-Origin" in result["multiValueHeaders"]
    expected = {"statusCode": 502, "message": "Something went wrong!"}
    assert result["body"] == json_dump(expected)


def test_debug_unhandled_exceptions_debug_on():
    # GIVEN debug is enabled
    # AND an unhandled exception is raised
    app = ApiGatewayResolver(debug=True)
    assert app._debug

    @app.get("/raises-error")
    def raises_error():
        raise RuntimeError("Foo")

    # WHEN calling the handler
    result = app({"path": "/raises-error", "httpMethod": "GET"}, None)

    # THEN return a 500
    # AND Content-Type is set to text/plain
    # AND include the exception traceback in the response
    assert result["statusCode"] == 500
    assert "Traceback (most recent call last)" in result["body"]
    headers = result["multiValueHeaders"]
    assert headers["Content-Type"] == [content_types.TEXT_PLAIN]


def test_debug_unhandled_exceptions_debug_off():
    # GIVEN debug is disabled
    # AND an unhandled exception is raised
    app = ApiGatewayResolver(debug=False)
    assert not app._debug

    @app.get("/raises-error")
    def raises_error():
        raise RuntimeError("Foo")

    # WHEN calling the handler
    # THEN raise the original exception
    with pytest.raises(RuntimeError) as e:
        app({"path": "/raises-error", "httpMethod": "GET"}, None)

    # AND include the original error
    assert e.value.args == ("Foo",)


def test_debug_mode_environment_variable(monkeypatch):
    # GIVEN a debug mode environment variable is set
    monkeypatch.setenv(constants.EVENT_HANDLER_DEBUG_ENV, "true")
    app = ApiGatewayResolver()

    # WHEN calling app._debug
    # THEN the debug mode is enabled
    assert app._debug


def test_debug_json_formatting(json_dump):
    # GIVEN debug is True
    app = ApiGatewayResolver(debug=True)
    response = {"message": "Foo"}

    @app.get("/foo")
    def foo():
        return response

    # WHEN calling the handler
    result = app({"path": "/foo", "httpMethod": "GET"}, None)

    # THEN return a pretty print json in the body
    assert result["body"] == json_dump(response)


def test_debug_print_event(capsys):
    # GIVE debug is True
    app = ApiGatewayResolver(debug=True)

    # WHEN calling resolve
    event = {"path": "/foo", "httpMethod": "GET"}
    app(event, None)

    # THEN print the event
    out, err = capsys.readouterr()
    assert json.loads(out) == event


def test_similar_dynamic_routes():
    # GIVEN
    app = ApiGatewayResolver()
    event = deepcopy(LOAD_GW_EVENT)

    # WHEN
    # r'^/accounts/(?P<account_id>\\w+\\b)$' # noqa: E800
    @app.get("/accounts/<account_id>")
    def get_account(account_id: str):
        assert account_id == "single_account"

    # r'^/accounts/(?P<account_id>\\w+\\b)/source_networks$' # noqa: E800
    @app.get("/accounts/<account_id>/source_networks")
    def get_account_networks(account_id: str):
        assert account_id == "nested_account"

    # r'^/accounts/(?P<account_id>\\w+\\b)/source_networks/(?P<network_id>\\w+\\b)$' # noqa: E800
    @app.get("/accounts/<account_id>/source_networks/<network_id>")
    def get_network_account(account_id: str, network_id: str):
        assert account_id == "nested_account"
        assert network_id == "network"

    # THEN
    event["resource"] = "/accounts/{account_id}"
    event["path"] = "/accounts/single_account"
    app.resolve(event, None)

    event["resource"] = "/accounts/{account_id}/source_networks"
    event["path"] = "/accounts/nested_account/source_networks"
    app.resolve(event, None)

    event["resource"] = "/accounts/{account_id}/source_networks/{network_id}"
    event["path"] = "/accounts/nested_account/source_networks/network"
    app.resolve(event, {})


def test_similar_dynamic_routes_with_whitespaces():
    # GIVEN
    app = ApiGatewayResolver()
    event = deepcopy(LOAD_GW_EVENT)

    # WHEN
    # r'^/accounts/(?P<account_id>\\w+\\b)$' # noqa: E800
    @app.get("/accounts/<account_id>")
    def get_account(account_id: str):
        assert account_id == "single account"

    # r'^/accounts/(?P<account_id>\\w+\\b)/source_networks$' # noqa: E800
    @app.get("/accounts/<account_id>/source_networks")
    def get_account_networks(account_id: str):
        assert account_id == "nested account"

    # r'^/accounts/(?P<account_id>\\w+\\b)/source_networks/(?P<network_id>\\w+\\b)$' # noqa: E800
    @app.get("/accounts/<account_id>/source_networks/<network_id>")
    def get_network_account(account_id: str, network_id: str):
        assert account_id == "nested account"
        assert network_id == "network 123"

    # THEN
    event["resource"] = "/accounts/{account_id}"
    event["path"] = "/accounts/single account"
    assert app.resolve(event, {})["statusCode"] == 200

    event["resource"] = "/accounts/{account_id}/source_networks"
    event["path"] = "/accounts/nested account/source_networks"
    assert app.resolve(event, {})["statusCode"] == 200

    event["resource"] = "/accounts/{account_id}/source_networks/{network_id}"
    event["path"] = "/accounts/nested account/source_networks/network 123"
    assert app.resolve(event, {})["statusCode"] == 200


@pytest.mark.parametrize(
    "req",
    [
        pytest.param(123456789, id="num"),
        pytest.param("user@example.com", id="email"),
        pytest.param("-._~'!*:@,;()", id="safe-rfc3986"),
        pytest.param("%<>[]{}|^", id="unsafe-rfc3986"),
    ],
)
def test_non_word_chars_route(req):
    # GIVEN
    app = ApiGatewayResolver()
    event = deepcopy(LOAD_GW_EVENT)

    # WHEN
    @app.get("/accounts/<account_id>")
    def get_account(account_id: str):
        assert account_id == f"{req}"

    # THEN
    event["resource"] = "/accounts/{account_id}"
    event["path"] = f"/accounts/{req}"

    ret = app.resolve(event, None)
    assert ret["statusCode"] == 200


def test_custom_serializer():
    # GIVEN a custom serializer to handle enums and sets
    class CustomEncoder(JSONEncoder):
        def default(self, data):
            if isinstance(data, Enum):
                return data.value
            try:
                iterable = iter(data)
            except TypeError:
                pass
            else:
                return sorted(iterable)
            return JSONEncoder.default(self, data)

    def custom_serializer(data) -> str:
        return json.dumps(data, cls=CustomEncoder)

    app = ApiGatewayResolver(serializer=custom_serializer)

    class Color(Enum):
        RED = 1
        BLUE = 2

    @app.get("/colors")
    def get_color() -> Dict:
        return {
            "color": Color.RED,
            "variations": {"light", "dark"},
        }

    # WHEN calling handler
    response = app({"httpMethod": "GET", "path": "/colors"}, None)

    # THEN then use the custom serializer
    body = response["body"]
    expected = '{"color": 1, "variations": ["dark", "light"]}'
    assert expected == body


@pytest.mark.parametrize(
    "path",
    [
        pytest.param("/pay/foo", id="path matched pay prefix"),
        pytest.param("/payment/foo", id="path matched payment prefix"),
        pytest.param("/foo", id="path does not start with any of the prefixes"),
    ],
)
def test_remove_prefix(path: str):
    # GIVEN events paths `/pay/foo`, `/payment/foo` or `/foo`
    # AND a configured strip_prefixes of `/pay` and `/payment`
    app = ApiGatewayResolver(strip_prefixes=["/pay", "/payment"])

    @app.get("/pay/foo")
    def pay_foo():
        raise ValueError("should not be matching")

    @app.get("/foo")
    def foo():
        ...

    # WHEN calling handler
    response = app({"httpMethod": "GET", "path": path}, None)

    # THEN a route for `/foo` should be found
    assert response["statusCode"] == 200


@pytest.mark.parametrize(
    "prefix",
    [
        pytest.param("/foo", id="String are not supported"),
        pytest.param({"/foo"}, id="Sets are not supported"),
        pytest.param({"foo": "/foo"}, id="Dicts are not supported"),
        pytest.param(tuple("/foo"), id="Tuples are not supported"),
        pytest.param([None, 1, "", False], id="List of invalid values"),
    ],
)
def test_ignore_invalid(prefix):
    # GIVEN an invalid prefix
    app = ApiGatewayResolver(strip_prefixes=prefix)

    @app.get("/foo/status")
    def foo():
        ...

    # WHEN calling handler
    response = app({"httpMethod": "GET", "path": "/foo/status"}, None)

    # THEN a route for `/foo/status` should be found
    # so no prefix was stripped from the request path
    assert response["statusCode"] == 200


def test_api_gateway_v2_raw_path():
    # GIVEN a Http API V2 proxy type event
    # AND a custom stage name "dev" and raw path "/dev/foo"
    app = ApiGatewayResolver(proxy_type=ProxyEventType.APIGatewayProxyEventV2)
    event = {"rawPath": "/dev/foo", "requestContext": {"http": {"method": "GET"}, "stage": "dev"}}

    @app.get("/foo")
    def foo():
        return {}

    # WHEN calling the event handler
    # WITH a route "/foo"
    result = app(event, {})

    # THEN process event correctly
    assert result["statusCode"] == 200
    assert result["headers"]["Content-Type"] == content_types.APPLICATION_JSON


def test_api_gateway_request_path_equals_strip_prefix():
    # GIVEN a strip_prefix matches the request path
    app = ApiGatewayResolver(strip_prefixes=["/foo"])
    event = {"httpMethod": "GET", "path": "/foo"}

    @app.get("/")
    def base():
        return {}

    # WHEN calling the event handler
    # WITH a route "/"
    result = app(event, {})

    # THEN process event correctly
    assert result["statusCode"] == 200
    assert result["multiValueHeaders"]["Content-Type"] == [content_types.APPLICATION_JSON]


def test_api_gateway_app_router():
    # GIVEN a Router with registered routes
    app = ApiGatewayResolver()
    router = Router()

    @router.get("/my/path")
    def foo():
        return {}

    app.include_router(router)
    # WHEN calling the event handler after applying routes from router object
    result = app(LOAD_GW_EVENT, {})

    # THEN process event correctly
    assert result["statusCode"] == 200
    assert result["multiValueHeaders"]["Content-Type"] == [content_types.APPLICATION_JSON]


def test_api_gateway_app_router_with_params():
    # GIVEN a Router with registered routes
    app = ApiGatewayResolver()
    router = Router()
    req = "foo"
    event = deepcopy(LOAD_GW_EVENT)
    event["resource"] = "/accounts/{account_id}"
    event["path"] = f"/accounts/{req}"
    lambda_context = {}

    @router.route(rule="/accounts/<account_id>", method=["GET", "POST"])
    def foo(account_id):
        assert router.current_event.raw_event == event
        assert router.lambda_context == lambda_context
        assert account_id == f"{req}"
        return {}

    app.include_router(router)
    # WHEN calling the event handler after applying routes from router object
    result = app(event, lambda_context)

    # THEN process event correctly
    assert result["statusCode"] == 200
    assert result["multiValueHeaders"]["Content-Type"] == [content_types.APPLICATION_JSON]


def test_api_gateway_app_router_with_prefix():
    # GIVEN a Router with registered routes
    # AND a prefix is defined during the registration
    app = ApiGatewayResolver()
    router = Router()

    @router.get(rule="/path")
    def foo():
        return {}

    app.include_router(router, prefix="/my")
    # WHEN calling the event handler after applying routes from router object
    result = app(LOAD_GW_EVENT, {})

    # THEN process event correctly
    assert result["statusCode"] == 200
    assert result["multiValueHeaders"]["Content-Type"] == [content_types.APPLICATION_JSON]


def test_api_gateway_app_router_with_prefix_equals_path():
    # GIVEN a Router with registered routes
    # AND a prefix is defined during the registration
    app = ApiGatewayResolver()
    router = Router()

    @router.get(rule="/")
    def foo():
        return {}

    app.include_router(router, prefix="/my/path")
    # WHEN calling the event handler after applying routes from router object
    # WITH the request path matching the registration prefix
    result = app(LOAD_GW_EVENT, {})

    # THEN process event correctly
    assert result["statusCode"] == 200
    assert result["multiValueHeaders"]["Content-Type"] == [content_types.APPLICATION_JSON]


def test_api_gateway_app_router_with_different_methods():
    # GIVEN a Router with all the possible HTTP methods
    app = ApiGatewayResolver()
    router = Router()

    @router.get("/not_matching_get")
    def get_func():
        raise RuntimeError()

    @router.post("/no_matching_post")
    def post_func():
        raise RuntimeError()

    @router.put("/no_matching_put")
    def put_func():
        raise RuntimeError()

    @router.delete("/no_matching_delete")
    def delete_func():
        raise RuntimeError()

    @router.patch("/no_matching_patch")
    def patch_func():
        raise RuntimeError()

    app.include_router(router)

    # Also check check the route configurations
    routes = app._routes
    assert len(routes) == 5
    for route in routes:
        if route.func == get_func:
            assert route.method == "GET"
        elif route.func == post_func:
            assert route.method == "POST"
        elif route.func == put_func:
            assert route.method == "PUT"
        elif route.func == delete_func:
            assert route.method == "DELETE"
        elif route.func == patch_func:
            assert route.method == "PATCH"

    # WHEN calling the handler
    # THEN return a 404
    result = app(LOAD_GW_EVENT, None)
    assert result["statusCode"] == 404
    # AND cors headers are not returned
    assert "Access-Control-Allow-Origin" not in result["multiValueHeaders"]


def test_duplicate_routes():
    # GIVEN a duplicate routes
    app = ApiGatewayResolver()
    router = Router()

    @router.get("/my/path")
    def get_func_duplicate():
        raise RuntimeError()

    @app.get("/my/path")
    def get_func():
        return {}

    @router.get("/my/path")
    def get_func_another_duplicate():
        raise RuntimeError()

    app.include_router(router)

    # WHEN calling the handler
    result = app(LOAD_GW_EVENT, None)

    # THEN only execute the first registered route
    # AND print warnings
    assert result["statusCode"] == 200


def test_route_multiple_methods():
    # GIVEN a function with http methods passed as a list
    app = ApiGatewayResolver()
    req = "foo"
    get_event = deepcopy(LOAD_GW_EVENT)
    get_event["resource"] = "/accounts/{account_id}"
    get_event["path"] = f"/accounts/{req}"

    post_event = deepcopy(get_event)
    post_event["httpMethod"] = "POST"

    put_event = deepcopy(get_event)
    put_event["httpMethod"] = "PUT"

    lambda_context = {}

    @app.route(rule="/accounts/<account_id>", method=["GET", "POST"])
    def foo(account_id):
        assert app.lambda_context == lambda_context
        assert account_id == f"{req}"
        return {}

    # WHEN calling the event handler with the supplied methods
    get_result = app(get_event, lambda_context)
    post_result = app(post_event, lambda_context)
    put_result = app(put_event, lambda_context)

    # THEN events are processed correctly
    assert get_result["statusCode"] == 200
    assert get_result["multiValueHeaders"]["Content-Type"] == [content_types.APPLICATION_JSON]
    assert post_result["statusCode"] == 200
    assert post_result["multiValueHeaders"]["Content-Type"] == [content_types.APPLICATION_JSON]
    assert put_result["statusCode"] == 404
    assert put_result["multiValueHeaders"]["Content-Type"] == [content_types.APPLICATION_JSON]


def test_api_gateway_app_router_access_to_resolver():
    # GIVEN a Router with registered routes
    app = ApiGatewayResolver()
    router = Router()

    @router.get("/my/path")
    def foo():
        # WHEN accessing the api resolver instance via the router
        # THEN it is accessible and equal to the instantiated api resolver
        assert app == router.api_resolver
        return {}

    app.include_router(router)
    result = app(LOAD_GW_EVENT, {})

    assert result["statusCode"] == 200
    assert result["multiValueHeaders"]["Content-Type"] == [content_types.APPLICATION_JSON]


def test_exception_handler():
    # GIVEN a resolver with an exception handler defined for ValueError
    app = ApiGatewayResolver()

    @app.exception_handler(ValueError)
    def handle_value_error(ex: ValueError):
        print(f"request path is '{app.current_event.path}'")
        return Response(
            status_code=418,
            content_type=content_types.TEXT_HTML,
            body=str(ex),
        )

    @app.get("/my/path")
    def get_lambda() -> Response:
        raise ValueError("Foo!")

    # WHEN calling the event handler
    # AND a ValueError is raised
    result = app(LOAD_GW_EVENT, {})

    # THEN call the exception_handler
    assert result["statusCode"] == 418
    assert result["multiValueHeaders"]["Content-Type"] == [content_types.TEXT_HTML]
    assert result["body"] == "Foo!"


def test_exception_handler_service_error():
    # GIVEN
    app = ApiGatewayResolver()

    @app.exception_handler(ServiceError)
    def service_error(ex: ServiceError):
        print(ex.msg)
        return Response(
            status_code=ex.status_code,
            content_type=content_types.APPLICATION_JSON,
            body="CUSTOM ERROR FORMAT",
        )

    @app.get("/my/path")
    def get_lambda() -> Response:
        raise InternalServerError("Something sensitive")

    # WHEN calling the event handler
    # AND a ServiceError is raised
    result = app(LOAD_GW_EVENT, {})

    # THEN call the exception_handler
    assert result["statusCode"] == 500
    assert result["multiValueHeaders"]["Content-Type"] == [content_types.APPLICATION_JSON]
    assert result["body"] == "CUSTOM ERROR FORMAT"


def test_exception_handler_not_found():
    # GIVEN a resolver with an exception handler defined for a 404 not found
    app = ApiGatewayResolver()

    @app.not_found
    def handle_not_found(exc: NotFoundError) -> Response:
        assert isinstance(exc, NotFoundError)
        return Response(status_code=404, content_type=content_types.TEXT_PLAIN, body="I am a teapot!")

    # WHEN calling the event handler
    # AND no route is found
    result = app(LOAD_GW_EVENT, {})

    # THEN call the exception_handler
    assert result["statusCode"] == 404
    assert result["multiValueHeaders"]["Content-Type"] == [content_types.TEXT_PLAIN]
    assert result["body"] == "I am a teapot!"


def test_exception_handler_not_found_alt():
    # GIVEN a resolver with `@app.not_found()`
    app = ApiGatewayResolver()

    @app.not_found()
    def handle_not_found(_) -> Response:
        return Response(status_code=404, content_type=content_types.APPLICATION_JSON, body="{}")

    # WHEN calling the event handler
    # AND no route is found
    result = app(LOAD_GW_EVENT, {})

    # THEN call the @app.not_found() function
    assert result["statusCode"] == 404


def test_exception_handler_raises_service_error(json_dump):
    # GIVEN an exception handler raises a ServiceError (BadRequestError)
    app = ApiGatewayResolver()

    @app.exception_handler(ValueError)
    def client_error(ex: ValueError):
        raise BadRequestError("Bad request")

    @app.get("/my/path")
    def get_lambda() -> Response:
        raise ValueError("foo")

    # WHEN calling the event handler
    # AND a ValueError is raised
    result = app(LOAD_GW_EVENT, {})

    # THEN call the exception_handler
    assert result["statusCode"] == 400
    assert result["multiValueHeaders"]["Content-Type"] == [content_types.APPLICATION_JSON]
    expected = {"statusCode": 400, "message": "Bad request"}
    assert result["body"] == json_dump(expected)


def test_event_source_compatibility():
    # GIVEN
    app = APIGatewayHttpResolver()

    @app.post("/my/path")
    def my_path():
        assert isinstance(app.current_event, APIGatewayProxyEventV2)
        return {}

    # WHEN
    @event_source(data_class=APIGatewayProxyEventV2)
    def handler(event: APIGatewayProxyEventV2, context):
        assert isinstance(event, APIGatewayProxyEventV2)
        return app.resolve(event, context)

    # THEN
    result = handler(load_event("apiGatewayProxyV2Event.json"), None)
    assert result["statusCode"] == 200<|MERGE_RESOLUTION|>--- conflicted
+++ resolved
@@ -99,11 +99,7 @@
 def test_api_gateway_v1_cookies():
     # GIVEN a Http API V1 proxy type event
     app = APIGatewayRestResolver()
-<<<<<<< HEAD
-    cookie = "CookieMonster"
-=======
     cookie = Cookie(name="CookieMonster", value="MonsterCookie")
->>>>>>> 64513d98
 
     @app.get("/my/path")
     def get_lambda() -> Response:
@@ -116,11 +112,7 @@
     # THEN process event correctly
     # AND set the current_event type as APIGatewayProxyEvent
     assert result["statusCode"] == 200
-<<<<<<< HEAD
-    assert result["multiValueHeaders"]["Set-Cookie"] == [cookie]
-=======
     assert result["multiValueHeaders"]["Set-Cookie"] == ["CookieMonster=MonsterCookie; Secure"]
->>>>>>> 64513d98
 
 
 def test_api_gateway():
@@ -167,11 +159,7 @@
 def test_api_gateway_v2_cookies():
     # GIVEN a Http API V2 proxy type event
     app = APIGatewayHttpResolver()
-<<<<<<< HEAD
-    cookie = "CookieMonster"
-=======
     cookie = Cookie(name="CookieMonster", value="MonsterCookie")
->>>>>>> 64513d98
 
     @app.post("/my/path")
     def my_path() -> Response:
@@ -185,11 +173,7 @@
     # AND set the current_event type as APIGatewayProxyEventV2
     assert result["statusCode"] == 200
     assert result["headers"]["Content-Type"] == content_types.TEXT_PLAIN
-<<<<<<< HEAD
-    assert result["cookies"] == [cookie]
-=======
     assert result["cookies"] == ["CookieMonster=MonsterCookie; Secure"]
->>>>>>> 64513d98
 
 
 def test_include_rule_matching():
