--- conflicted
+++ resolved
@@ -1217,10 +1217,8 @@
     assert result["statusCode"] == 404
 
 
-<<<<<<< HEAD
 def test_exception_handler_raises_service_error(json_dump):
-    # SCENARIO: Support an exception_handler that raises a ServiceError
-    # GIVEN
+    # GIVEN an exception handler raises a ServiceError (BadRequestError)
     app = ApiGatewayResolver()
 
     @app.exception_handler(ValueError)
@@ -1240,7 +1238,8 @@
     assert result["headers"]["Content-Type"] == content_types.APPLICATION_JSON
     expected = {"statusCode": 400, "message": "Bad request"}
     assert result["body"] == json_dump(expected)
-=======
+
+
 def test_event_source_compatibility():
     # GIVEN
     app = APIGatewayHttpResolver()
@@ -1258,5 +1257,4 @@
 
     # THEN
     result = handler(load_event("apiGatewayProxyV2Event.json"), None)
-    assert result["statusCode"] == 200
->>>>>>> c92bde64
+    assert result["statusCode"] == 200