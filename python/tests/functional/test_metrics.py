--- conflicted
+++ resolved
@@ -264,9 +264,6 @@
         with single_metric(**metric) as my_metric:
             my_metric.add_namespace(**namespace)
             for dimension in dimensions:
-<<<<<<< HEAD
-                my_metric.add_dimension(**dimension)
-=======
                 my_metric.add_dimension(**dimension)
 
 
@@ -330,5 +327,4 @@
         metric["unit"] = unit
         with single_metric(**metric) as my_metric:
             my_metric.add_dimension(**dimension)
-            my_metric.add_namespace(**namespace)
->>>>>>> d18a6dd4
+            my_metric.add_namespace(**namespace)