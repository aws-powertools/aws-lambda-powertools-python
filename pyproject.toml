[tool.poetry]
name = "aws_lambda_powertools"
version = "2.15.0"
description = "Powertools for AWS Lambda (Python) is a developer toolkit to implement Serverless best practices and increase developer velocity."
authors = ["Amazon Web Services"]
include = ["aws_lambda_powertools/py.typed", "THIRD-PARTY-LICENSES"]
classifiers=[
    "Development Status :: 5 - Production/Stable",
    "Intended Audience :: Developers",
    "License :: OSI Approved :: MIT No Attribution License (MIT-0)",
    "Natural Language :: English",
    "Programming Language :: Python :: 3.7",
    "Programming Language :: Python :: 3.8",
    "Programming Language :: Python :: 3.9",
    "Programming Language :: Python :: 3.10",
]
repository = "https://github.com/awslabs/aws-lambda-powertools-python"
documentation = "https://awslabs.github.io/aws-lambda-powertools-python/"
readme = "README.md"
keywords = ["aws_lambda_powertools", "aws", "tracing", "logging", "lambda", "powertools", "feature_flags", "idempotency", "middleware"]
# MIT-0 is not recognized as an existing license from poetry.
# By using `MIT` as a license value, a `License :: OSI Approved :: MIT License` classifier is added to the classifiers list.
license = "MIT"

[tool.poetry.urls]
"Issue tracker" = "https://github.com/awslabs/aws-lambda-powertools-python/issues"
"Releases" = "https://github.com/awslabs/aws-lambda-powertools-python/releases"

[tool.poetry.dependencies]
python = "^3.7.4"
aws-xray-sdk = { version = "^2.8.0", optional = true }
fastjsonschema = { version = "^2.14.5", optional = true }
pydantic = { version = "^1.8.2", optional = true }
boto3 = { version = "^1.20.32", optional = true }
<<<<<<< HEAD
typing-extensions = "^4.4.0"
importlib-metadata = {version = "^6.6.0", python = "<3.8"}
=======
typing-extensions = "^4.6.2"
>>>>>>> 9e0f15cf

[tool.poetry.dev-dependencies]
coverage = {extras = ["toml"], version = "^7.2"}
pytest = "^7.3.1"
black = "^23.3"
boto3 = "^1.18"
flake8 = [
  # https://github.com/python/importlib_metadata/issues/406
  { version = "*", python="^3.7" },
  { version = ">=5", python= ">=3.8"},
]
flake8-builtins = "^2.1.0"
flake8-comprehensions = "^3.12.0"
flake8-debugger = "^4.0.0"
flake8-fixme = "^1.1.1"
flake8-variables-names = "^0.0.5"
flake8-black = "^0.3.6"
isort = "^5.11.5"
pytest-cov = "^4.1.0"
pytest-mock = "^3.5.1"
pdoc3 = "^0.10.0"
pytest-asyncio = "^0.21.0"
bandit = "^1.7.5"
radon = "^5.1.0"
xenon = "^0.9.0"
flake8-eradicate = "^1.2.1"
flake8-bugbear = "^23.3.12"
mkdocs-git-revision-date-plugin = "^0.3.2"
mike = "^1.1.2"
retry = "^0.9.2"
pytest-xdist = "^3.3.1"
aws-cdk-lib = "^2.75.0"
"aws-cdk.aws-apigatewayv2-alpha" = "^2.38.1-alpha.0"
"aws-cdk.aws-apigatewayv2-integrations-alpha" = "^2.38.1-alpha.0"
"aws-cdk.aws-apigatewayv2-authorizers-alpha" = "^2.38.1-alpha.0"
pytest-benchmark = "^4.0.0"
python-snappy = "^0.6.1"
mypy-boto3-appconfig = "^1.26.71"
mypy-boto3-cloudformation = "^1.26.108"
mypy-boto3-cloudwatch = "^1.26.127"
mypy-boto3-dynamodb = "^1.26.115"
mypy-boto3-lambda = "^1.26.122"
mypy-boto3-logs = "^1.26.53"
mypy-boto3-secretsmanager = "^1.26.135"
mypy-boto3-ssm = "^1.26.97"
mypy-boto3-s3 = "^1.26.127"
mypy-boto3-xray = "^1.26.122"
types-requests = "^2.31.0"
typing-extensions = "^4.6.2"
mkdocs-material = "^9.1.15"
filelock = "^3.12.0"
checksumdir = "^1.2.0"
mypy-boto3-appconfigdata = "^1.26.70"
ijson = "^3.2.0"
typed-ast = { version = "^1.5.4", python = "< 3.8"}
hvac = "^1.1.0"
aws-requests-auth = "^0.4.3"

[tool.poetry.extras]
parser = ["pydantic"]
validation = ["fastjsonschema"]
tracer = ["aws-xray-sdk"]
all = ["pydantic", "aws-xray-sdk", "fastjsonschema"]
# allow customers to run code locally without emulators (SAM CLI, etc.)
aws-sdk = ["boto3"]

[tool.poetry.group.dev.dependencies]
cfn-lint = "0.77.5"
mypy = "^1.1.1"
types-python-dateutil = "^2.8.19.6"
httpx = ">=0.23.3,<0.25.0"
sentry-sdk = "^1.22.2"

[tool.coverage.run]
source = ["aws_lambda_powertools"]
omit = ["tests/*", "aws_lambda_powertools/exceptions/*", "aws_lambda_powertools/utilities/parser/types.py", "aws_lambda_powertools/utilities/jmespath_utils/envelopes.py"]
branch = true

[tool.coverage.html]
directory = "test_report"
title = "Powertools for AWS Lambda (Python) Test Coverage"

[tool.coverage.report]
fail_under = 90
exclude_lines = [
    # Have to re-enable the standard pragma
    "pragma: no cover",

    # Don't complain about missing debug-only code:
    "def __repr__",
    "if self.debug",

    # Don't complain if tests don't hit defensive assertion code:
    "raise AssertionError",
    "raise NotImplementedError",

    # Don't complain if non-runnable code isn't run:
    "if 0:",
    "if __name__ == .__main__.:",

    # Ignore runtime type checking
    "if TYPE_CHECKING:",

    # Ignore type function overload
    "@overload",
]

[tool.isort]
profile = "black" # resolves conflict with black
skip = "example"

[tool.black]
line-length = 120
exclude = '''

(
  /(
      \.eggs         # exclude a few common directories in the
    | \.git          # root of the project
    | \.hg
    | \.mypy_cache
    | \.tox
    | \.venv
    | _build
    | buck-out
    | build
    | dist
  )/
  | example
)
'''

[tool.pytest.ini_options]
minversion = "6.0"
addopts = "-ra -vv"
testpaths = "./tests"
markers = [
    "perf: marks perf tests to be deselected (deselect with '-m \"not perf\"')",
]

[build-system]
requires = ["poetry-core>=1.3.2"]
build-backend = "poetry.core.masonry.api"

# poetry-core (PR #318) stopped generating setup.py by default, this enables it again.
[tool.poetry.build]
generate-setup-file = true

# NOTE
# As of now, Feb 2020, flake8 don't support pyproject
# For latest: https://github.com/flying-sheep/awesome-python-packaging<|MERGE_RESOLUTION|>--- conflicted
+++ resolved
@@ -32,12 +32,8 @@
 fastjsonschema = { version = "^2.14.5", optional = true }
 pydantic = { version = "^1.8.2", optional = true }
 boto3 = { version = "^1.20.32", optional = true }
-<<<<<<< HEAD
-typing-extensions = "^4.4.0"
 importlib-metadata = {version = "^6.6.0", python = "<3.8"}
-=======
 typing-extensions = "^4.6.2"
->>>>>>> 9e0f15cf
 
 [tool.poetry.dev-dependencies]
 coverage = {extras = ["toml"], version = "^7.2"}
