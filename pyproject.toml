--- conflicted
+++ resolved
@@ -61,11 +61,7 @@
 mypy-boto3-appconfig = "^1.24.29"
 mypy-boto3-cloudformation = "^1.24.0"
 mypy-boto3-cloudwatch = "^1.24.35"
-<<<<<<< HEAD
-mypy-boto3-dynamodb = "^1.24.27"
-=======
 mypy-boto3-dynamodb = "^1.24.60"
->>>>>>> 64513d98
 mypy-boto3-lambda = "^1.24.0"
 mypy-boto3-logs = "^1.24.0"
 mypy-boto3-secretsmanager = "^1.24.11"
@@ -75,12 +71,8 @@
 types-requests = "^2.28.8"
 typing-extensions = "^4.3.0"
 python-snappy = "^0.6.1"
-<<<<<<< HEAD
-mkdocs-material = "^8.3.9"
-=======
 mkdocs-material = "^8.4.2"
 filelock = "^3.8.0"
->>>>>>> 64513d98
 
 [tool.poetry.extras]
 pydantic = ["pydantic", "email-validator"]
