[tool.poetry]
name = "aws_lambda_powertools"
version = "2.12.0"
description = "AWS Lambda Powertools is a developer toolkit to implement Serverless best practices and increase developer velocity."
authors = ["Amazon Web Services"]
include = ["aws_lambda_powertools/py.typed", "THIRD-PARTY-LICENSES"]
classifiers=[
    "Development Status :: 5 - Production/Stable",
    "Intended Audience :: Developers",
    "License :: OSI Approved :: MIT No Attribution License (MIT-0)",
    "Natural Language :: English",
    "Programming Language :: Python :: 3.7",
    "Programming Language :: Python :: 3.8",
    "Programming Language :: Python :: 3.9",
]
repository = "https://github.com/awslabs/aws-lambda-powertools-python"
documentation = "https://awslabs.github.io/aws-lambda-powertools-python/"
readme = "README.md"
keywords = ["aws_lambda_powertools", "aws", "tracing", "logging", "lambda", "powertools", "feature_flags", "idempotency", "middleware"]
# MIT-0 is not recognized as an existing license from poetry.
# By using `MIT` as a license value, a `License :: OSI Approved :: MIT License` classifier is added to the classifiers list.
license = "MIT"

[tool.poetry.urls]
"Issue tracker" = "https://github.com/awslabs/aws-lambda-powertools-python/issues"
"Releases" = "https://github.com/awslabs/aws-lambda-powertools-python/releases"

[tool.poetry.dependencies]
python = "^3.7.4"
aws-xray-sdk = { version = "^2.8.0", optional = true }
fastjsonschema = { version = "^2.14.5", optional = true }
pydantic = { version = "^1.8.2", optional = true }
boto3 = { version = "^1.20.32", optional = true }
typing-extensions = "^4.4.0"

[tool.poetry.dev-dependencies]
coverage = {extras = ["toml"], version = "^7.2"}
pytest = "^7.3.0"
black = "^23.3"
boto3 = "^1.18"
flake8 = [
  # https://github.com/python/importlib_metadata/issues/406
  { version = "*", python="^3.7" },
  { version = ">=5", python= ">=3.8"},
]
flake8-builtins = "^2.1.0"
flake8-comprehensions = "^3.12.0"
flake8-debugger = "^4.0.0"
flake8-fixme = "^1.1.1"
flake8-variables-names = "^0.0.5"
flake8-black = "^0.3.6"
isort = "^5.11.5"
pytest-cov = "^4.0.0"
pytest-mock = "^3.5.1"
pdoc3 = "^0.10.0"
pytest-asyncio = "^0.21.0"
bandit = "^1.7.5"
radon = "^5.1.0"
xenon = "^0.9.0"
flake8-eradicate = "^1.2.1"
flake8-bugbear = "^23.3.12"
mkdocs-git-revision-date-plugin = "^0.3.2"
mike = "^1.1.2"
retry = "^0.9.2"
pytest-xdist = "^3.2.1"
aws-cdk-lib = "^2.74.0"
"aws-cdk.aws-apigatewayv2-alpha" = "^2.38.1-alpha.0"
"aws-cdk.aws-apigatewayv2-integrations-alpha" = "^2.38.1-alpha.0"
"aws-cdk.aws-apigatewayv2-authorizers-alpha" = "^2.38.1-alpha.0"
pytest-benchmark = "^4.0.0"
python-snappy = "^0.6.1"
mypy-boto3-appconfig = "^1.26.71"
mypy-boto3-cloudformation = "^1.26.108"
mypy-boto3-cloudwatch = "^1.26.99"
mypy-boto3-dynamodb = "^1.26.97"
mypy-boto3-lambda = "^1.26.109"
mypy-boto3-logs = "^1.26.53"
mypy-boto3-secretsmanager = "^1.26.89"
mypy-boto3-ssm = "^1.26.97"
mypy-boto3-s3 = "^1.26.104"
mypy-boto3-xray = "^1.26.11"
types-requests = "^2.28.11"
typing-extensions = "^4.4.0"
mkdocs-material = "^9.1.6"
filelock = "^3.11.0"
checksumdir = "^1.2.0"
mypy-boto3-appconfigdata = "^1.26.70"
importlib-metadata = "^6.3"
ijson = "^3.2.0"
typed-ast = { version = "^1.5.4", python = "< 3.8"}
hvac = "^1.1.0"
aws-requests-auth = "^0.4.3"

[tool.poetry.extras]
parser = ["pydantic"]
validation = ["fastjsonschema"]
tracer = ["aws-xray-sdk"]
all = ["pydantic", "aws-xray-sdk", "fastjsonschema"]
# allow customers to run code locally without emulators (SAM CLI, etc.)
aws-sdk = ["boto3"]

[tool.poetry.group.dev.dependencies]
cfn-lint = "0.77.0"
mypy = "^1.1.1"
types-python-dateutil = "^2.8.19.6"
<<<<<<< HEAD
httpx = "^0.23.3"
aws-cdk-aws-appsync-alpha = "^2.59.0a0"
=======
httpx = ">=0.23.3,<0.25.0"
>>>>>>> 22e28ae0

[tool.coverage.run]
source = ["aws_lambda_powertools"]
omit = ["tests/*", "aws_lambda_powertools/exceptions/*", "aws_lambda_powertools/utilities/parser/types.py", "aws_lambda_powertools/utilities/jmespath_utils/envelopes.py"]
branch = true

[tool.coverage.html]
directory = "test_report"
title = "Lambda Powertools Test Coverage"

[tool.coverage.report]
fail_under = 90
exclude_lines = [
    # Have to re-enable the standard pragma
    "pragma: no cover",

    # Don't complain about missing debug-only code:
    "def __repr__",
    "if self.debug",

    # Don't complain if tests don't hit defensive assertion code:
    "raise AssertionError",
    "raise NotImplementedError",

    # Don't complain if non-runnable code isn't run:
    "if 0:",
    "if __name__ == .__main__.:",

    # Ignore runtime type checking
    "if TYPE_CHECKING:",

    # Ignore type function overload
    "@overload",
]

[tool.isort]
profile = "black" # resolves conflict with black
skip = "example"

[tool.black]
line-length = 120
exclude = '''

(
  /(
      \.eggs         # exclude a few common directories in the
    | \.git          # root of the project
    | \.hg
    | \.mypy_cache
    | \.tox
    | \.venv
    | _build
    | buck-out
    | build
    | dist
  )/
  | example
)
'''

[tool.pytest.ini_options]
minversion = "6.0"
addopts = "-ra -vv"
testpaths = "./tests"
markers = [
    "perf: marks perf tests to be deselected (deselect with '-m \"not perf\"')",
]

[build-system]
requires = ["poetry-core>=1.3.2"]
build-backend = "poetry.core.masonry.api"

# poetry-core (PR #318) stopped generating setup.py by default, this enables it again.
[tool.poetry.build]
generate-setup-file = true

# NOTE
# As of now, Feb 2020, flake8 don't support pyproject
# For latest: https://github.com/flying-sheep/awesome-python-packaging<|MERGE_RESOLUTION|>--- conflicted
+++ resolved
@@ -103,12 +103,8 @@
 cfn-lint = "0.77.0"
 mypy = "^1.1.1"
 types-python-dateutil = "^2.8.19.6"
-<<<<<<< HEAD
-httpx = "^0.23.3"
 aws-cdk-aws-appsync-alpha = "^2.59.0a0"
-=======
 httpx = ">=0.23.3,<0.25.0"
->>>>>>> 22e28ae0
 
 [tool.coverage.run]
 source = ["aws_lambda_powertools"]
