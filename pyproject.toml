[tool.poetry]
name = "aws_lambda_powertools"
version = "2.18.0"
description = "Powertools for AWS Lambda (Python) is a developer toolkit to implement Serverless best practices and increase developer velocity."
authors = ["Amazon Web Services"]
include = ["aws_lambda_powertools/py.typed", "THIRD-PARTY-LICENSES"]
classifiers=[
    "Development Status :: 5 - Production/Stable",
    "Intended Audience :: Developers",
    "License :: OSI Approved :: MIT No Attribution License (MIT-0)",
    "Natural Language :: English",
    "Programming Language :: Python :: 3.7",
    "Programming Language :: Python :: 3.8",
    "Programming Language :: Python :: 3.9",
    "Programming Language :: Python :: 3.10",
]
repository = "https://github.com/aws-powertools/powertools-lambda-python"
documentation = "https://docs.powertools.aws.dev/lambda/python/"
readme = "README.md"
keywords = ["aws_lambda_powertools", "aws", "tracing", "logging", "lambda", "powertools", "feature_flags", "idempotency", "middleware"]
# MIT-0 is not recognized as an existing license from poetry.
# By using `MIT` as a license value, a `License :: OSI Approved :: MIT License` classifier is added to the classifiers list.
license = "MIT"

[tool.poetry.urls]
"Issue tracker" = "https://github.com/aws-powertools/powertools-lambda-python/issues"
"Releases" = "https://github.com/aws-powertools/powertools-lambda-python/releases"

[tool.poetry.dependencies]
python = "^3.7.4"
aws-xray-sdk = { version = "^2.8.0", optional = true }
fastjsonschema = { version = "^2.14.5", optional = true }
pydantic = { version = "^1.8.2", optional = true }
boto3 = { version = "^1.20.32", optional = true }
<<<<<<< HEAD
typing-extensions = "^4.4.0"
redis = {version = "^4.4.2", optional = true}
=======
typing-extensions = "^4.6.2"
>>>>>>> b1b835b1

[tool.poetry.dev-dependencies]
coverage = {extras = ["toml"], version = "^7.2"}
pytest = "^7.4.0"
black = "^23.3"
boto3 = "^1.18"
flake8 = [
  # https://github.com/python/importlib_metadata/issues/406
  { version = "*", python="^3.7" },
  { version = ">=5", python= ">=3.8"},
]
flake8-builtins = "^2.1.0"
flake8-comprehensions = "^3.13.0"
flake8-debugger = "^4.0.0"
flake8-fixme = "^1.1.1"
flake8-variables-names = "^0.0.6"
flake8-black = "^0.3.6"
isort = "^5.11.5"
pytest-cov = "^4.1.0"
pytest-mock = "^3.11.1"
pdoc3 = "^0.10.0"
pytest-asyncio = "^0.21.0"
bandit = "^1.7.5"
radon = "^5.1.0"
xenon = "^0.9.0"
flake8-eradicate = "^1.2.1"
flake8-bugbear = "^23.3.12"
mkdocs-git-revision-date-plugin = "^0.3.2"
mike = "^1.1.2"
retry = "^0.9.2"
pytest-xdist = "^3.3.1"
aws-cdk-lib = "^2.75.0"
"aws-cdk.aws-apigatewayv2-alpha" = "^2.38.1-alpha.0"
"aws-cdk.aws-apigatewayv2-integrations-alpha" = "^2.38.1-alpha.0"
"aws-cdk.aws-apigatewayv2-authorizers-alpha" = "^2.38.1-alpha.0"
pytest-benchmark = "^4.0.0"
python-snappy = "^0.6.1"
mypy-boto3-appconfig = "^1.26.71"
mypy-boto3-cloudformation = "^1.26.156"
mypy-boto3-cloudwatch = "^1.26.127"
mypy-boto3-dynamodb = "^1.26.158"
mypy-boto3-lambda = "^1.26.157"
mypy-boto3-logs = "^1.26.149"
mypy-boto3-secretsmanager = "^1.26.135"
mypy-boto3-ssm = "^1.26.97"
mypy-boto3-s3 = "^1.26.155"
mypy-boto3-xray = "^1.26.122"
types-requests = "^2.31.0"
typing-extensions = "^4.6.2"
mkdocs-material = "^9.1.16"
filelock = "^3.12.2"
checksumdir = "^1.2.0"
mypy-boto3-appconfigdata = "^1.26.70"
ijson = "^3.2.2"
typed-ast = { version = "^1.5.4", python = "< 3.8"}
hvac = "^1.1.1"
aws-requests-auth = "^0.4.3"

[tool.poetry.extras]
parser = ["pydantic"]
validation = ["fastjsonschema"]
tracer = ["aws-xray-sdk"]
all = ["pydantic", "aws-xray-sdk", "fastjsonschema"]
# allow customers to run code locally without emulators (SAM CLI, etc.)
aws-sdk = ["boto3"]
redis = ["redis"]

[tool.poetry.group.dev.dependencies]
cfn-lint = "0.77.10"
mypy = "^1.1.1"
types-python-dateutil = "^2.8.19.6"
<<<<<<< HEAD
types-redis = "^4.5.1.1"
httpx = "^0.23.3"
redis = "^4.5.1"
=======
httpx = ">=0.23.3,<0.25.0"
sentry-sdk = "^1.22.2"
>>>>>>> b1b835b1

[tool.coverage.run]
source = ["aws_lambda_powertools"]
omit = ["tests/*", "aws_lambda_powertools/exceptions/*", "aws_lambda_powertools/utilities/parser/types.py", "aws_lambda_powertools/utilities/jmespath_utils/envelopes.py"]
branch = true

[tool.coverage.html]
directory = "test_report"
title = "Powertools for AWS Lambda (Python) Test Coverage"

[tool.coverage.report]
fail_under = 90
exclude_lines = [
    # Have to re-enable the standard pragma
    "pragma: no cover",

    # Don't complain about missing debug-only code:
    "def __repr__",
    "if self.debug",

    # Don't complain if tests don't hit defensive assertion code:
    "raise AssertionError",
    "raise NotImplementedError",

    # Don't complain if non-runnable code isn't run:
    "if 0:",
    "if __name__ == .__main__.:",

    # Ignore runtime type checking
    "if TYPE_CHECKING:",

    # Ignore type function overload
    "@overload",
]

[tool.isort]
profile = "black" # resolves conflict with black
skip = "example"

[tool.black]
line-length = 120
exclude = '''

(
  /(
      \.eggs         # exclude a few common directories in the
    | \.git          # root of the project
    | \.hg
    | \.mypy_cache
    | \.tox
    | \.venv
    | _build
    | buck-out
    | build
    | dist
  )/
  | example
)
'''

[tool.pytest.ini_options]
minversion = "6.0"
addopts = "-ra -vv"
testpaths = "./tests"
markers = [
    "perf: marks perf tests to be deselected (deselect with '-m \"not perf\"')",
]

[build-system]
requires = ["poetry-core>=1.3.2"]
build-backend = "poetry.core.masonry.api"

# poetry-core (PR #318) stopped generating setup.py by default, this enables it again.
[tool.poetry.build]
generate-setup-file = true

[tool.poetry_bumpversion.file."aws_lambda_powertools/shared/version.py"]
search = 'VERSION = "{current_version}"'
replace = 'VERSION = "{new_version}"'

# NOTE
# As of now, Feb 2020, flake8 don't support pyproject
# For latest: https://github.com/flying-sheep/awesome-python-packaging<|MERGE_RESOLUTION|>--- conflicted
+++ resolved
@@ -32,12 +32,7 @@
 fastjsonschema = { version = "^2.14.5", optional = true }
 pydantic = { version = "^1.8.2", optional = true }
 boto3 = { version = "^1.20.32", optional = true }
-<<<<<<< HEAD
-typing-extensions = "^4.4.0"
-redis = {version = "^4.4.2", optional = true}
-=======
 typing-extensions = "^4.6.2"
->>>>>>> b1b835b1
 
 [tool.poetry.dev-dependencies]
 coverage = {extras = ["toml"], version = "^7.2"}
@@ -103,20 +98,13 @@
 all = ["pydantic", "aws-xray-sdk", "fastjsonschema"]
 # allow customers to run code locally without emulators (SAM CLI, etc.)
 aws-sdk = ["boto3"]
-redis = ["redis"]
 
 [tool.poetry.group.dev.dependencies]
 cfn-lint = "0.77.10"
 mypy = "^1.1.1"
 types-python-dateutil = "^2.8.19.6"
-<<<<<<< HEAD
-types-redis = "^4.5.1.1"
-httpx = "^0.23.3"
-redis = "^4.5.1"
-=======
 httpx = ">=0.23.3,<0.25.0"
 sentry-sdk = "^1.22.2"
->>>>>>> b1b835b1
 
 [tool.coverage.run]
 source = ["aws_lambda_powertools"]
