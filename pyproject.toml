[tool.poetry]
name = "aws_lambda_powertools"
version = "1.25.7"
description = "A suite of utilities for AWS Lambda functions to ease adopting best practices such as tracing, structured logging, custom metrics, batching, idempotency, feature flags, and more."
authors = ["Amazon Web Services"]
include = ["aws_lambda_powertools/py.typed", "THIRD-PARTY-LICENSES"]
classifiers=[
    "Development Status :: 5 - Production/Stable",
    "Intended Audience :: Developers",
    "License :: OSI Approved :: MIT License",
    "Natural Language :: English",
    "Programming Language :: Python :: 3.6",
    "Programming Language :: Python :: 3.7",
    "Programming Language :: Python :: 3.8",
    "Programming Language :: Python :: 3.9",
]
repository="https://github.com/awslabs/aws-lambda-powertools-python"
readme = "README.md"
keywords = ["aws_lambda_powertools", "aws", "tracing", "logging", "lambda", "powertools", "feature_flags", "idempotency", "middleware"]
license = "MIT-0"

[tool.poetry.dependencies]
python = "^3.6.2"
aws-xray-sdk = "^2.8.0"
fastjsonschema = "^2.14.5"
boto3 = "^1.18"
jmespath = "^0.10.0"
pydantic = {version = "^1.8.2", optional = true }
email-validator = {version = "*", optional = true }

[tool.poetry.dev-dependencies]
coverage = {extras = ["toml"], version = "^6.2"}
pytest = "^7.0.1"
black = "^21.12b0"
flake8 = "^4.0.1"
flake8-black = "^0.2.3"
flake8-builtins = "^1.5.3"
flake8-comprehensions = "^3.7.0"
flake8-debugger = "^4.0.0"
flake8-fixme = "^1.1.1"
flake8-isort = "^4.1.1"
flake8-variables-names = "^0.0.4"
isort = "^5.10.1"
pytest-cov = "^3.0.0"
pytest-mock = "^3.5.1"
pdoc3 = "^0.10.0"
pytest-asyncio = "^0.16.0"
bandit = "^1.7.1"
radon = "^5.1.0"
xenon = "^0.8.0"
flake8-eradicate = "^1.2.0"
flake8-bugbear = "^22.1.11"
mkdocs-git-revision-date-plugin = "^0.3.1"
mike = "^0.6.0"
mypy = "^0.931"
<<<<<<< HEAD
mkdocs-material = "^8.2.4"
mypy-boto3-appconfig = "^1.21.34"
mypy-boto3-ssm = "^1.21.34"
mypy-boto3-secretsmanager = "^1.21.34"
=======
mkdocs-material = "^8.2.7"
>>>>>>> 04af071e


[tool.poetry.extras]
pydantic = ["pydantic", "email-validator"]

[tool.coverage.run]
source = ["aws_lambda_powertools"]
omit = ["tests/*", "aws_lambda_powertools/exceptions/*", "aws_lambda_powertools/utilities/parser/types.py", "aws_lambda_powertools/utilities/jmespath_utils/envelopes.py"]
branch = true

[tool.coverage.html]
directory = "test_report"
title = "Lambda Powertools Test Coverage"

[tool.coverage.report]
fail_under = 90
exclude_lines = [
    # Have to re-enable the standard pragma
    "pragma: no cover",

    # Don't complain about missing debug-only code:
    "def __repr__",
    "if self.debug",

    # Don't complain if tests don't hit defensive assertion code:
    "raise AssertionError",
    "raise NotImplementedError",

    # Don't complain if non-runnable code isn't run:
    "if 0:",
    "if __name__ == .__main__.:",

	# Ignore type function overload
	"@overload",
]

[tool.isort]
multi_line_output = 3
include_trailing_comma = true
force_grid_wrap = 0
use_parentheses = true
line_length = 120
skip = "example"

[tool.black]
line-length = 120
exclude = '''

(
  /(
      \.eggs         # exclude a few common directories in the
    | \.git          # root of the project
    | \.hg
    | \.mypy_cache
    | \.tox
    | \.venv
    | _build
    | buck-out
    | build
    | dist
  )/
  | example
)
'''

[tool.pytest.ini_options]
minversion = "6.0"
addopts = "-ra -vv"
testpaths = "./tests"
markers = "perf: marks perf tests to be deselected (deselect with '-m \"not perf\"')"

[build-system]
requires = ["poetry>=0.12"]
build-backend = "poetry.masonry.api"

# NOTE
# As of now, Feb 2020, flake8 don't support pyproject
# For latest: https://github.com/flying-sheep/awesome-python-packaging<|MERGE_RESOLUTION|>--- conflicted
+++ resolved
@@ -53,14 +53,10 @@
 mkdocs-git-revision-date-plugin = "^0.3.1"
 mike = "^0.6.0"
 mypy = "^0.931"
-<<<<<<< HEAD
-mkdocs-material = "^8.2.4"
+mkdocs-material = "^8.2.7"
+mypy-boto3-secretsmanager = "^1.21.34"
+mypy-boto3-ssm = "^1.21.34"
 mypy-boto3-appconfig = "^1.21.34"
-mypy-boto3-ssm = "^1.21.34"
-mypy-boto3-secretsmanager = "^1.21.34"
-=======
-mkdocs-material = "^8.2.7"
->>>>>>> 04af071e
 
 
 [tool.poetry.extras]
