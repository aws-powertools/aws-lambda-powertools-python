--- conflicted
+++ resolved
@@ -52,11 +52,7 @@
     if: ${{ github.actor != 'dependabot[bot]' && github.repository == 'aws-powertools/powertools-lambda-python' }}
     steps:
       - name: "Checkout"
-<<<<<<< HEAD
-        uses: actions/checkout@a5ac7e51b41094c92402da3b24376905380afc29  # v4.1.6
-=======
         uses: actions/checkout@692973e3d937129bcbf40652eb9f2f61becf3332  # v4.1.7
->>>>>>> 2bfce2f6
       - name: Install poetry
         run: pipx install poetry
       - name: "Use Python"
