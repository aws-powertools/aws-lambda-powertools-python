name: Release

# RELEASE PROCESS
#
# === Automated activities ===
#
# 1.  [Seal] Bump to release version and export source code with integrity hash
# 2.  [Quality check] Restore sealed source code, run tests, linting, security and complexity base line
# 3.  [Build] Restore sealed source code, create and export hashed build artifact for PyPi release (wheel, tarball)
# 4.  [Provenance] Generates provenance for build, signs attestation with GitHub OIDC claims to confirm it came from this release pipeline, commit, org, repo, branch, hash, etc.
# 5.  [Release] Restore built artifact, and publish package to PyPi prod repository
# 6.  [Create Tag] Restore sealed source code, create a new git tag using released version, uploads provenance to latest draft release
# 7.  [PR to bump version] Restore sealed source code, and create a PR to update trunk with latest released project metadata
# 8.  [Publish Layer] Compile Layer and kick off pipeline for beta, prod, and canary releases
# 9.  [Publish Layer] Update docs with latest Layer ARNs and Changelog
# 10. [Publish Layer] Create PR to update trunk so staged docs also point to the latest Layer ARN, when merged
# 12. [Post release] Close all issues labeled "pending-release" and notify customers about the release
#
# === Manual activities ===
#
# 1. Kick off this workflow with the intended version
# 2. Update draft release notes after this workflow completes
# 3. If not already set, use `v<new version>` as a tag, e.g., v1.26.4, and select develop as target branch

# NOTE
#
# See MAINTAINERS.md "Releasing a new version" for release mechanisms
#
# Every job is isolated and starts a new fresh container.

env:
  RELEASE_COMMIT: ${{ github.sha }}
  RELEASE_TAG_VERSION: ${{ inputs.version_to_publish }}

on:
  workflow_dispatch:
    inputs:
      version_to_publish:
        description: "Version to be released in PyPi, Docs, and Lambda Layer, e.g. v2.0.0, v2.0.0a0 (pre-release)"
        default: v2.0.0
        required: true
      skip_pypi:
        description: "Skip publishing to PyPi as it can't publish more than once. Useful for semi-failed releases"
        default: false
        type: boolean
        required: false
      skip_code_quality:
        description: "Skip tests, linting, and baseline. Only use if release fail for reasons beyond our control and you need a quick release."
        default: false
        type: boolean
        required: false
      pre_release:
        description: "Publishes documentation using a pre-release tag (v2.0.0a0). You are still responsible for passing a pre-release version tag to the workflow."
        default: false
        type: boolean
        required: false

permissions:
  contents: read

jobs:

  # This job bumps the package version to the release version
  # creates an integrity hash from the source code
  # uploads the artifact with the integrity hash as the key name
  # so subsequent jobs can restore from a trusted point in time to prevent tampering
  seal:
    runs-on: ubuntu-latest
    permissions:
      contents: read
    outputs:
        integrity_hash: ${{ steps.seal_source_code.outputs.integrity_hash }}
        artifact_name: ${{ steps.seal_source_code.outputs.artifact_name }}
        RELEASE_VERSION: ${{ steps.release_version.outputs.RELEASE_VERSION }}
    steps:
      - name: Export release version
        id: release_version
        # transform tag format `v<version` to `<version>`
        run: |
          RELEASE_VERSION="${RELEASE_TAG_VERSION:1}"
          echo "RELEASE_VERSION=${RELEASE_VERSION}" >> "$GITHUB_OUTPUT"

<<<<<<< HEAD
      - uses: actions/checkout@a5ac7e51b41094c92402da3b24376905380afc29  # v4.1.6
=======
      - uses: actions/checkout@692973e3d937129bcbf40652eb9f2f61becf3332  # v4.1.7
>>>>>>> 2bfce2f6
        with:
          ref: ${{ env.RELEASE_COMMIT }}

      # We use a pinned version of Poetry to be certain it won't modify source code before we create a hash
      - name: Install poetry
        run: |
          pipx install git+https://github.com/python-poetry/poetry@68b88e5390720a3dd84f02940ec5200bfce39ac6 # v1.5.0
          pipx inject poetry git+https://github.com/monim67/poetry-bumpversion@315fe3324a699fa12ec20e202eb7375d4327d1c4 # v0.3.1

      - name: Bump package version
        id: versioning
        run: poetry version "${RELEASE_VERSION}"
        env:
          RELEASE_VERSION: ${{ steps.release_version.outputs.RELEASE_VERSION}}

      - name: Seal and upload
        id: seal_source_code
        uses: ./.github/actions/seal
        with:
          artifact_name_prefix: "source"

  # This job runs our automated test suite, complexity and security baselines
  # it ensures previously merged have been tested as part of the pull request process
  #
  # NOTE
  #
  # we don't upload the artifact after testing to prevent any tampering of our source code dependencies
  quality_check:
    needs: seal
    runs-on: ubuntu-latest
    permissions:
      contents: read
    steps:
      # NOTE: we need actions/checkout to configure git first (pre-commit hooks in make dev)
<<<<<<< HEAD
      - uses: actions/checkout@a5ac7e51b41094c92402da3b24376905380afc29  # v4.1.6
=======
      - uses: actions/checkout@692973e3d937129bcbf40652eb9f2f61becf3332  # v4.1.7
>>>>>>> 2bfce2f6
        with:
          ref: ${{ env.RELEASE_COMMIT }}

      - name: Restore sealed source code
        uses: ./.github/actions/seal-restore
        with:
          integrity_hash: ${{ needs.seal.outputs.integrity_hash }}
          artifact_name: ${{ needs.seal.outputs.artifact_name }}

      - name: Debug cache restore
        run: cat pyproject.toml

      - name: Install poetry
        run: pipx install git+https://github.com/python-poetry/poetry@68b88e5390720a3dd84f02940ec5200bfce39ac6 # v1.5.0
      - name: Set up Python
        uses: actions/setup-python@f677139bbe7f9c59b41e40162b753c062f5d49a3 # v5.2.0
        with:
          python-version: "3.12"
          cache: "poetry"
      - name: Install dependencies
        run: make dev
      - name: Run all tests, linting and baselines
        run: make pr

  # This job creates a release artifact (tar.gz, wheel)
  # it checks out code from release commit for custom actions to work
  # then restores the sealed source code (overwrites any potential tampering)
  # it's done separately from release job to enforce least privilege.
  # We export just the final build artifact for release
  build:
    runs-on: ubuntu-latest
    needs: [quality_check, seal]
    permissions:
      contents: read
    outputs:
      integrity_hash: ${{ steps.seal_build.outputs.integrity_hash }}
      artifact_name: ${{ steps.seal_build.outputs.artifact_name }}
      attestation_hashes: ${{ steps.encoded_hash.outputs.attestation_hashes }}
    steps:
      # NOTE: we need actions/checkout to configure git first (pre-commit hooks in make dev)
<<<<<<< HEAD
      - uses: actions/checkout@a5ac7e51b41094c92402da3b24376905380afc29  # v4.1.6
=======
      - uses: actions/checkout@692973e3d937129bcbf40652eb9f2f61becf3332  # v4.1.7
>>>>>>> 2bfce2f6
        with:
          ref: ${{ env.RELEASE_COMMIT }}

      - name: Restore sealed source code
        uses: ./.github/actions/seal-restore
        with:
          integrity_hash: ${{ needs.seal.outputs.integrity_hash }}
          artifact_name: ${{ needs.seal.outputs.artifact_name }}

      - name: Install poetry
        run: pipx install git+https://github.com/python-poetry/poetry@68b88e5390720a3dd84f02940ec5200bfce39ac6 # v1.5.0
      - name: Set up Python
        uses: actions/setup-python@f677139bbe7f9c59b41e40162b753c062f5d49a3 # v5.2.0
        with:
          python-version: "3.12"
          cache: "poetry"

      - name: Build python package and wheel
        run: poetry build

      - name: Seal and upload
        id: seal_build
        uses: ./.github/actions/seal
        with:
          artifact_name_prefix: "build"
          files: "dist/"

      # NOTE: SLSA retraces our build to its artifact to ensure it wasn't tampered
      # coupled with GitHub OIDC, SLSA can then confidently sign it came from this release pipeline+commit+branch+org+repo+actor+integrity hash
      - name: Create attestation encoded hash for provenance
        id: encoded_hash
        working-directory: dist
        run: echo "attestation_hashes=$(sha256sum ./* | base64 -w0)" >> "$GITHUB_OUTPUT"

  # This job creates a provenance file that describes how our release was built (all steps)
  # after it verifies our build is reproducible within the same pipeline
  # it confirms that its own software and the CI build haven't been tampered with (Trust but verify)
  # lastly, it creates and sign an attestation (multiple.intoto.jsonl) that confirms
  # this build artifact came from this GitHub org, branch, actor, commit ID, inputs that triggered this pipeline, and matches its integrity hash
  # NOTE: supply chain threats review (we protect against all of them now): https://slsa.dev/spec/v1.0/threats-overview
  provenance:
    needs: [seal, build]
    permissions:
      contents: write # nested job explicitly require despite upload assets being set to false
      actions: read # To read the workflow path.
      id-token: write # To sign the provenance.
    # NOTE: provenance fails if we use action pinning... it's a Github limitation
    # because SLSA needs to trace & attest it came from a given branch; pinning doesn't expose that information
    # https://github.com/slsa-framework/slsa-github-generator/blob/main/internal/builders/generic/README.md#referencing-the-slsa-generator
    uses: slsa-framework/slsa-github-generator/.github/workflows/generator_generic_slsa3.yml@v2.0.0
    with:
      base64-subjects: ${{ needs.build.outputs.attestation_hashes }}
      upload-assets: false  # we upload its attestation in create_tag job, otherwise it creates a new release

  # This job uses release artifact to publish to PyPi
  # it exchanges JWT tokens with GitHub to obtain PyPi credentials
  # since it's already registered as a Trusted Publisher.
  # It uses the sealed build artifact (.whl, .tar.gz) to release it
  release:
    needs: [build, seal, provenance]
    environment: release
    runs-on: ubuntu-latest
    permissions:
      id-token: write # OIDC for PyPi Trusted Publisher feature
    env:
      RELEASE_VERSION: ${{ needs.seal.outputs.RELEASE_VERSION }}
    steps:
      # NOTE: we need actions/checkout in order to use our local actions (e.g., ./.github/actions)
<<<<<<< HEAD
      - uses: actions/checkout@a5ac7e51b41094c92402da3b24376905380afc29  # v4.1.6
=======
      - uses: actions/checkout@692973e3d937129bcbf40652eb9f2f61becf3332  # v4.1.7
>>>>>>> 2bfce2f6
        with:
          ref: ${{ env.RELEASE_COMMIT }}

      - name: Restore sealed source code
        uses: ./.github/actions/seal-restore
        with:
          integrity_hash: ${{ needs.build.outputs.integrity_hash }}
          artifact_name: ${{ needs.build.outputs.artifact_name }}

      - name: Upload to PyPi prod
        if: ${{ !inputs.skip_pypi }}
        uses: pypa/gh-action-pypi-publish@0ab0b79471669eb3a4d647e625009c62f9f3b241 # v1.10.1

      # PyPi test maintenance affected us numerous times, leaving for history purposes
      # - name: Upload to PyPi test
      #   if: ${{ !inputs.skip_pypi }}
      #   uses: pypa/gh-action-pypi-publish@0ab0b79471669eb3a4d647e625009c62f9f3b241 # v1.10.1
      #   with:
      #     repository-url: https://test.pypi.org/legacy/

  # We create a Git Tag using our release version (e.g., v2.16.0)
  # using our sealed source code we created earlier.
  # Because we bumped version of our project as part of CI
  # we need to add this into git before pushing the tag
  # otherwise the release commit will be used as the basis for the tag.
  # Later, we create a PR to update trunk with our newest release version (e.g., bump_version job)
  create_tag:
    needs: [release, seal, provenance]
    runs-on: ubuntu-latest
    permissions:
      contents: write
    steps:
      # NOTE: we need actions/checkout to authenticate and configure git first
<<<<<<< HEAD
      - uses: actions/checkout@a5ac7e51b41094c92402da3b24376905380afc29  # v4.1.6
=======
      - uses: actions/checkout@692973e3d937129bcbf40652eb9f2f61becf3332  # v4.1.7
>>>>>>> 2bfce2f6
        with:
          ref: ${{ env.RELEASE_COMMIT }}

      - name: Restore sealed source code
        uses: ./.github/actions/seal-restore
        with:
          integrity_hash: ${{ needs.seal.outputs.integrity_hash }}
          artifact_name: ${{ needs.seal.outputs.artifact_name }}

      - id: setup-git
        name: Git client setup and refresh tip
        run: |
          git config user.name "Powertools for AWS Lambda (Python) bot"
          git config user.email "151832416+aws-powertools-bot@users.noreply.github.com"
          git config remote.origin.url >&-

      - name: Create Git Tag
        run: |
          git add pyproject.toml aws_lambda_powertools/shared/version.py
          git commit -m "chore: version bump"
          git tag -a v"${RELEASE_VERSION}" -m "release_version: v${RELEASE_VERSION}"
          git push origin v"${RELEASE_VERSION}"
        env:
          RELEASE_VERSION: ${{ needs.seal.outputs.RELEASE_VERSION }}

      - name: Upload provenance
        id: upload-provenance
        uses: ./.github/actions/upload-release-provenance
        with:
          release_version: ${{ needs.seal.outputs.RELEASE_VERSION }}
          provenance_name: ${{needs.provenance.outputs.provenance-name}}
          github_token: ${{ secrets.GITHUB_TOKEN }}

  # Creates a PR with the latest version we've just released
  # since our trunk is protected against any direct pushes from automation
  bump_version:
    needs: [release, seal]
    permissions:
      contents: write  # create-pr action creates a temporary branch
      pull-requests: write # create-pr action creates a PR using the temporary branch
    runs-on: ubuntu-latest
    steps:
      # NOTE: we need actions/checkout to authenticate and configure git first
<<<<<<< HEAD
      - uses: actions/checkout@a5ac7e51b41094c92402da3b24376905380afc29  # v4.1.6
=======
      - uses: actions/checkout@692973e3d937129bcbf40652eb9f2f61becf3332  # v4.1.7
>>>>>>> 2bfce2f6
        with:
          ref: ${{ env.RELEASE_COMMIT }}

      - name: Restore sealed source code
        uses: ./.github/actions/seal-restore
        with:
          integrity_hash: ${{ needs.seal.outputs.integrity_hash }}
          artifact_name: ${{ needs.seal.outputs.artifact_name }}

      - name: Create PR
        id: create-pr
        uses: ./.github/actions/create-pr
        with:
          files: "pyproject.toml aws_lambda_powertools/shared/version.py"
          temp_branch_prefix: "ci-bump"
          pull_request_title: "chore(ci): bump version to ${{ needs.seal.outputs.RELEASE_VERSION }}"
          github_token: ${{ secrets.GITHUB_TOKEN }}

  # This job compiles a Lambda Layer optimized for space and speed (e.g., Cython)
  # It then deploys to Layer's Beta and Prod account, including SAR Beta and Prod account.
  # It uses canaries to attest Layers can be used and imported between stages.
  # Lastly, it updates our documentation with the latest Layer ARN for all regions
  #
  # NOTE
  #
  # Watch out for the depth limit of 4 nested workflow_calls.
  # publish_layer -> publish_v2_layer -> reusable_deploy_v2_layer_stack
  publish_layer:
    needs: [seal, release, create_tag]
    secrets: inherit
    permissions:
      id-token: write
      contents: write
      pages: write
      pull-requests: write
    uses: ./.github/workflows/publish_v2_layer.yml
    with:
      latest_published_version: ${{ needs.seal.outputs.RELEASE_VERSION }}
      pre_release: ${{ inputs.pre_release }}
      source_code_artifact_name: ${{ needs.seal.outputs.artifact_name }}
      source_code_integrity_hash: ${{ needs.seal.outputs.integrity_hash }}

  post_release:
    needs: [seal, release, publish_layer]
    permissions:
      contents: read
      issues: write
      discussions: write
      pull-requests: write
    runs-on: ubuntu-latest
    env:
      RELEASE_VERSION: ${{ needs.seal.outputs.RELEASE_VERSION }}
    steps:
<<<<<<< HEAD
      - uses: actions/checkout@a5ac7e51b41094c92402da3b24376905380afc29  # v4.1.6
=======
      - uses: actions/checkout@692973e3d937129bcbf40652eb9f2f61becf3332  # v4.1.7
>>>>>>> 2bfce2f6
        with:
          ref: ${{ env.RELEASE_COMMIT }}

      - name: Restore sealed source code
        uses: ./.github/actions/seal-restore
        with:
          integrity_hash: ${{ needs.seal.outputs.integrity_hash }}
          artifact_name: ${{ needs.seal.outputs.artifact_name }}

      - name: Close issues related to this release
        uses: actions/github-script@60a0d83039c74a4aee543508d2ffcb1c3799cdea # v7.0.1
        with:
          github-token: ${{ secrets.GITHUB_TOKEN }}
          script: |
            const post_release = require('.github/scripts/post_release.js')
            await post_release({github, context, core})<|MERGE_RESOLUTION|>--- conflicted
+++ resolved
@@ -80,11 +80,7 @@
           RELEASE_VERSION="${RELEASE_TAG_VERSION:1}"
           echo "RELEASE_VERSION=${RELEASE_VERSION}" >> "$GITHUB_OUTPUT"
 
-<<<<<<< HEAD
-      - uses: actions/checkout@a5ac7e51b41094c92402da3b24376905380afc29  # v4.1.6
-=======
-      - uses: actions/checkout@692973e3d937129bcbf40652eb9f2f61becf3332  # v4.1.7
->>>>>>> 2bfce2f6
+      - uses: actions/checkout@692973e3d937129bcbf40652eb9f2f61becf3332  # v4.1.7
         with:
           ref: ${{ env.RELEASE_COMMIT }}
 
@@ -119,11 +115,7 @@
       contents: read
     steps:
       # NOTE: we need actions/checkout to configure git first (pre-commit hooks in make dev)
-<<<<<<< HEAD
-      - uses: actions/checkout@a5ac7e51b41094c92402da3b24376905380afc29  # v4.1.6
-=======
-      - uses: actions/checkout@692973e3d937129bcbf40652eb9f2f61becf3332  # v4.1.7
->>>>>>> 2bfce2f6
+      - uses: actions/checkout@692973e3d937129bcbf40652eb9f2f61becf3332  # v4.1.7
         with:
           ref: ${{ env.RELEASE_COMMIT }}
 
@@ -164,11 +156,7 @@
       attestation_hashes: ${{ steps.encoded_hash.outputs.attestation_hashes }}
     steps:
       # NOTE: we need actions/checkout to configure git first (pre-commit hooks in make dev)
-<<<<<<< HEAD
-      - uses: actions/checkout@a5ac7e51b41094c92402da3b24376905380afc29  # v4.1.6
-=======
-      - uses: actions/checkout@692973e3d937129bcbf40652eb9f2f61becf3332  # v4.1.7
->>>>>>> 2bfce2f6
+      - uses: actions/checkout@692973e3d937129bcbf40652eb9f2f61becf3332  # v4.1.7
         with:
           ref: ${{ env.RELEASE_COMMIT }}
 
@@ -237,11 +225,7 @@
       RELEASE_VERSION: ${{ needs.seal.outputs.RELEASE_VERSION }}
     steps:
       # NOTE: we need actions/checkout in order to use our local actions (e.g., ./.github/actions)
-<<<<<<< HEAD
-      - uses: actions/checkout@a5ac7e51b41094c92402da3b24376905380afc29  # v4.1.6
-=======
-      - uses: actions/checkout@692973e3d937129bcbf40652eb9f2f61becf3332  # v4.1.7
->>>>>>> 2bfce2f6
+      - uses: actions/checkout@692973e3d937129bcbf40652eb9f2f61becf3332  # v4.1.7
         with:
           ref: ${{ env.RELEASE_COMMIT }}
 
@@ -275,11 +259,7 @@
       contents: write
     steps:
       # NOTE: we need actions/checkout to authenticate and configure git first
-<<<<<<< HEAD
-      - uses: actions/checkout@a5ac7e51b41094c92402da3b24376905380afc29  # v4.1.6
-=======
-      - uses: actions/checkout@692973e3d937129bcbf40652eb9f2f61becf3332  # v4.1.7
->>>>>>> 2bfce2f6
+      - uses: actions/checkout@692973e3d937129bcbf40652eb9f2f61becf3332  # v4.1.7
         with:
           ref: ${{ env.RELEASE_COMMIT }}
 
@@ -323,11 +303,7 @@
     runs-on: ubuntu-latest
     steps:
       # NOTE: we need actions/checkout to authenticate and configure git first
-<<<<<<< HEAD
-      - uses: actions/checkout@a5ac7e51b41094c92402da3b24376905380afc29  # v4.1.6
-=======
-      - uses: actions/checkout@692973e3d937129bcbf40652eb9f2f61becf3332  # v4.1.7
->>>>>>> 2bfce2f6
+      - uses: actions/checkout@692973e3d937129bcbf40652eb9f2f61becf3332  # v4.1.7
         with:
           ref: ${{ env.RELEASE_COMMIT }}
 
@@ -381,11 +357,7 @@
     env:
       RELEASE_VERSION: ${{ needs.seal.outputs.RELEASE_VERSION }}
     steps:
-<<<<<<< HEAD
-      - uses: actions/checkout@a5ac7e51b41094c92402da3b24376905380afc29  # v4.1.6
-=======
-      - uses: actions/checkout@692973e3d937129bcbf40652eb9f2f61becf3332  # v4.1.7
->>>>>>> 2bfce2f6
+      - uses: actions/checkout@692973e3d937129bcbf40652eb9f2f61becf3332  # v4.1.7
         with:
           ref: ${{ env.RELEASE_COMMIT }}
 
