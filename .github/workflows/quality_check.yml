name: Code quality

# PROCESS
#
# 1. Install all dependencies and spin off containers for all supported Python versions
# 2. Run code formatters and linters (various checks) for code standard
# 3. Run static typing checker for potential bugs
# 4. Run entire test suite for regressions except end-to-end (unit, functional, performance)
# 5. Run static analysis (in addition to CodeQL) for common insecure code practices
# 6. Run complexity baseline to avoid error-prone bugs and keep maintenance lower
# 7. Collect and report on test coverage

# USAGE
#
# Always triggered on new PRs, PR changes and PR merge.


on:
  pull_request:
    paths:
      - "aws_lambda_powertools/**"
      - "tests/**"
      - "pyproject.toml"
      - "poetry.lock"
      - "mypy.ini"
    branches:
      - develop
      - v3
  push:
    paths:
      - "aws_lambda_powertools/**"
      - "tests/**"
      - "pyproject.toml"
      - "poetry.lock"
      - "mypy.ini"
    branches:
      - develop
      - v3

permissions:
  contents: read

jobs:
  quality_check:
    runs-on: ubuntu-latest
    strategy:
      max-parallel: 4
      matrix:
        python-version: ["3.8", "3.9", "3.10", "3.11", "3.12"]
    env:
      PYTHON: "${{ matrix.python-version }}"
    permissions:
      contents: read  # checkout code only
    steps:
<<<<<<< HEAD
      - uses: actions/checkout@a5ac7e51b41094c92402da3b24376905380afc29  # v4.1.6
=======
      - uses: actions/checkout@692973e3d937129bcbf40652eb9f2f61becf3332  # v4.1.7
>>>>>>> 2bfce2f6
      - name: Install poetry
        run: pipx install poetry
      - name: Set up Python ${{ matrix.python-version }}
        uses: actions/setup-python@f677139bbe7f9c59b41e40162b753c062f5d49a3 # v5.2.0
        with:
          python-version: ${{ matrix.python-version }}
          cache: "poetry"
      - name: Install dependencies
        run: make dev
      - name: Formatting and Linting
        run: make lint
      - name: Static type checking
        run: make mypy
      - name: Test with pytest
        run: make test
      - name: Test dependencies with Nox
        run: make test-dependencies
      - name: Security baseline
        run: make security-baseline
      - name: Complexity baseline
        run: make complexity-baseline
      - name: Upload coverage to Codecov
<<<<<<< HEAD
        uses: codecov/codecov-action@125fc84a9a348dbcf27191600683ec096ec9021c # 4.4.1
=======
        uses: codecov/codecov-action@e28ff129e5465c2c0dcc6f003fc735cb6ae0c673 # 4.5.0
>>>>>>> 2bfce2f6
        with:
          token: ${{ secrets.CODECOV_TOKEN }}
          file: ./coverage.xml
          env_vars: PYTHON
          name: aws-lambda-powertools-python-codecov<|MERGE_RESOLUTION|>--- conflicted
+++ resolved
@@ -52,11 +52,7 @@
     permissions:
       contents: read  # checkout code only
     steps:
-<<<<<<< HEAD
-      - uses: actions/checkout@a5ac7e51b41094c92402da3b24376905380afc29  # v4.1.6
-=======
       - uses: actions/checkout@692973e3d937129bcbf40652eb9f2f61becf3332  # v4.1.7
->>>>>>> 2bfce2f6
       - name: Install poetry
         run: pipx install poetry
       - name: Set up Python ${{ matrix.python-version }}
@@ -79,11 +75,7 @@
       - name: Complexity baseline
         run: make complexity-baseline
       - name: Upload coverage to Codecov
-<<<<<<< HEAD
-        uses: codecov/codecov-action@125fc84a9a348dbcf27191600683ec096ec9021c # 4.4.1
-=======
         uses: codecov/codecov-action@e28ff129e5465c2c0dcc6f003fc735cb6ae0c673 # 4.5.0
->>>>>>> 2bfce2f6
         with:
           token: ${{ secrets.CODECOV_TOKEN }}
           file: ./coverage.xml
