--- conflicted
+++ resolved
@@ -19,11 +19,7 @@
     runs-on: ubuntu-latest
     steps:
       - name: Debug outputs
-<<<<<<< HEAD
-        run: echo "Outputs ${{ toJSON(needs.get_pr_details.outputs) }}"
-=======
         run: echo 'Outputs ${{ toJSON(needs.get_pr_details.outputs) }}'
->>>>>>> 43e67295
       - uses: actions/checkout@v3
       - name: "Label PR related issue for release"
         uses: actions/github-script@v6
