name: Reusable publish documentation

# see .github/workflows/on_push_docs.yml for docs

env:
  ORIGIN: aws-powertools/powertools-lambda-python

on:
  workflow_call:
    inputs:
      version:
        description: "Version to build and publish docs (1.28.0, develop)"
        required: true
        type: string
      alias:
        description: "Alias to associate version (latest, stage)"
        required: true
        type: string
      detached_mode:
        description: "Whether it's running in git detached mode to ensure git is sync'd"
        required: false
        default: false
        type: boolean
      git_ref:
        description: "Branch or commit ID to checkout from"
        required: false
        type: string
        default: develop

permissions:
  contents: read

jobs:
  publish_docs:
    if: github.repository == 'aws-powertools/powertools-lambda-python'
    # Force Github action to run only a single job at a time (based on the group name)
    # This is to prevent "race-condition" in publishing a new version of doc to `gh-pages`
    concurrency:
      group: on-docs-rebuild
    runs-on: ubuntu-latest
    environment: "Docs"
    permissions:
      contents: write  # push to gh-pages
      id-token: write  # trade JWT token for AWS credentials in AWS Docs account
      pages: write     # uncomment if mike fails as we migrated to S3 hosting
    steps:
<<<<<<< HEAD
      - uses: actions/checkout@a5ac7e51b41094c92402da3b24376905380afc29  # v4.1.6
=======
      - uses: actions/checkout@692973e3d937129bcbf40652eb9f2f61becf3332  # v4.1.7
>>>>>>> 2bfce2f6
        with:
          fetch-depth: 0
          ref: ${{ inputs.git_ref }}
      - name: Install poetry
        run: pipx install poetry
      - name: Set up Python
        uses: actions/setup-python@f677139bbe7f9c59b41e40162b753c062f5d49a3 # v5.2.0
        with:
          python-version: "3.12"
          cache: "poetry"
      - name: Install dependencies
        run: make dev
      - name: Git client setup
        run: |
          git config --global user.name Docs deploy
          git config --global user.email aws-devax-open-source@amazon.com
      - name: Git refresh tip (detached mode)
        # Git Detached mode (release notes) doesn't have origin
        if: ${{ inputs.detached_mode }}
        run: |
          git config pull.rebase true
          git config remote.origin.url >&- || git remote add origin https://github.com/"$ORIGIN"
          git pull origin "$BRANCH"
        env:
          BRANCH: ${{ inputs.git_ref }}
      - name: Build docs website and API reference
        env:
          VERSION: ${{ inputs.version }}
          ALIAS: ${{ inputs.alias }}
        run: |
          make release-docs VERSION="$VERSION" ALIAS="$ALIAS"
          poetry run mike set-default --push latest

      - name: Configure AWS credentials
        uses: aws-actions/configure-aws-credentials@5fd3084fc36e372ff1fff382a39b10d03659f355
        with:
          aws-region: us-east-1
          role-to-assume: ${{ secrets.AWS_DOCS_ROLE_ARN }}
      - name: Copy API Docs
        run: |
          cp -r api site/
      - name: Deploy Docs (Version)
        env:
          VERSION: ${{ inputs.version }}
          ALIAS: ${{ inputs.alias }}
        run: |
          aws s3 sync \
            site/ \
            s3://${{ secrets.AWS_DOCS_BUCKET }}/lambda-python/${{ env.VERSION }}/
      - name: Deploy Docs (Alias)
        env:
          VERSION: ${{ inputs.version }}
          ALIAS: ${{ inputs.alias }}
        run: |
          aws s3 sync \
            site/ \
            s3://${{ secrets.AWS_DOCS_BUCKET }}/lambda-python/${{ env.ALIAS }}/
      - name: Deploy Docs (Version JSON)
        env:
          VERSION: ${{ inputs.version }}
          ALIAS: ${{ inputs.alias }}
        # We originally used "mike" from PyPi to manage versions for us, but since we moved to S3, we can't use it to manage versions any more.
        # Instead, we're using some shell script that manages the versions.
        #
        # Operations:
        #   1. Download the versions.json file from S3
        #   2. Find any reference to the alias and delete it from the versions file
        #   3. This is voodoo (don't use JQ):
        #      - we assign the input as $o and the new version/alias as $n,
        #      - we check if the version number exists in the file already (for republishing docs)
        #      - if it's an alias (stage/latest/*) or old version, we do nothing and output $o (original input)
        #      - if it's a new version number, we add it at position 0 in the array.
        #   4. Once done, we'll upload it back to S3.
        run: |
          aws s3 cp \
            s3://${{ secrets.AWS_DOCS_BUCKET }}/lambda-python/versions.json \
            versions_old.json
          jq 'del(.[].aliases[] | select(. == "${{ env.ALIAS }}"))' < versions_old.json > versions_proc.json
          jq '. as $o | [{"title": "${{ env.VERSION }}", "version": "${{ env.VERSION }}", "aliases": ["${{ env.ALIAS }}"] }] as $n | $n | if .[0].title | test("[a-z]+") or any($o[].title == $n[0].title;.) then [($o | .[] | select(.title == $n[0].title).aliases += $n[0].aliases | . )] else $n + $o end' < versions_proc.json > versions.json
          aws s3 cp \
            versions.json \
            s3://${{ secrets.AWS_DOCS_BUCKET }}/lambda-python/versions.json<|MERGE_RESOLUTION|>--- conflicted
+++ resolved
@@ -44,11 +44,7 @@
       id-token: write  # trade JWT token for AWS credentials in AWS Docs account
       pages: write     # uncomment if mike fails as we migrated to S3 hosting
     steps:
-<<<<<<< HEAD
-      - uses: actions/checkout@a5ac7e51b41094c92402da3b24376905380afc29  # v4.1.6
-=======
       - uses: actions/checkout@692973e3d937129bcbf40652eb9f2f61becf3332  # v4.1.7
->>>>>>> 2bfce2f6
         with:
           fetch-depth: 0
           ref: ${{ inputs.git_ref }}
