--- conflicted
+++ resolved
@@ -1,61 +1,29 @@
-<<<<<<< HEAD
-const {
-  PR_AUTHOR,
-  PR_BODY,
-  PR_NUMBER,
-  IGNORE_AUTHORS,
-  LABEL_PENDING_RELEASE,
-  HANDLE_MAINTAINERS_TEAM,
-  PR_IS_MERGED,
-} = require("./constants")
-
-module.exports = async ({github, context, core}) => {
-    if (IGNORE_AUTHORS.includes(PR_AUTHOR)) {
-      return core.notice("Author in IGNORE_AUTHORS list; skipping...")
-    }
-
-    if (PR_IS_MERGED == "false") {
-      return core.notice("Only merged PRs to avoid spam; skipping")
-    }
-=======
 module.exports = async ({github, context, core}) => {
     const prBody = context.payload.body;
     const prNumber = context.payload.number;
     const releaseLabel = process.env.RELEASE_LABEL;
     const maintainersTeam = process.env.MAINTAINERS_TEAM
->>>>>>> d9183874
 
     const RELATED_ISSUE_REGEX = /Issue number:[^\d\r\n]+(?<issue>\d+)/;
 
-    const isMatch = RELATED_ISSUE_REGEX.exec(PR_BODY);
-
-    try {
-      if (!isMatch) {
-        core.setFailed(`Unable to find related issue for PR number ${PR_NUMBER}.\n\n Body details: ${PR_BODY}`);
-        return await github.rest.issues.createComment({
-          owner: context.repo.owner,
-          repo: context.repo.repo,
-          body: `${HANDLE_MAINTAINERS_TEAM} No related issues found. Please ensure '${LABEL_PENDING_RELEASE}' label is applied before releasing.`,
-          issue_number: PR_NUMBER,
-        });
-      }
-    } catch (error) {
-      core.setFailed(`Unable to create comment on PR number ${PR_NUMBER}.\n\n Error details: ${error}`);
-      throw new Error(error);
+    const isMatch = RELATED_ISSUE_REGEX.exec(prBody);
+    if (!isMatch) {
+      core.setFailed(`Unable to find related issue for PR number ${prNumber}.\n\n Body details: ${prBody}`);
+      return await github.rest.issues.createComment({
+        owner: context.repo.owner,
+        repo: context.repo.repo,
+        body: `${maintainersTeam} No related issues found. Please ensure '${releaseLabel}' label is applied before releasing.`,
+        issue_number: prNumber,
+      });
     }
 
-    const { groups: {issue} } = isMatch
+    const { groups: {relatedIssueNumber} } = isMatch
 
-    try {
-      core.info(`Auto-labeling related issue ${issue} for release`)
-      return await github.rest.issues.addLabels({
-        issue_number: issue,
-        owner: context.repo.owner,
-        repo: context.repo.repo,
-        labels: [LABEL_PENDING_RELEASE]
-      })
-    } catch (error) {
-      core.setFailed(`Is this issue number (${issue}) valid? Perhaps a discussion?`);
-      throw new Error(error);
-    }
+    core.info(`Auto-labeling related issue ${relatedIssueNumber} for release`)
+    return await github.rest.issues.addLabels({
+      issue_number: relatedIssueNumber,
+      owner: context.repo.owner,
+      repo: context.repo.repo,
+      labels: [releaseLabel]
+    })
 }