--- conflicted
+++ resolved
@@ -5,11 +5,7 @@
 
 repos:
   - repo: https://github.com/pre-commit/pre-commit-hooks
-<<<<<<< HEAD
-    rev: v4.4.0
-=======
     rev: "f71fa2c1f9cf5cb705f73dffe4b21f7c61470ba9" # v4.4.0
->>>>>>> 62a123cf
     hooks:
       - id: check-merge-conflict
       - id: trailing-whitespace
@@ -34,11 +30,7 @@
         language: system
         types: [python]
   - repo: https://github.com/igorshubovych/markdownlint-cli
-<<<<<<< HEAD
-    rev: "v0.34.0"
-=======
     rev: "ce0d77ac47dc921b62429804fe763d4d35f66a76" # v0.34.0
->>>>>>> 62a123cf
     hooks:
       - id: markdownlint-docker
         args: ["--fix"]
@@ -51,11 +43,7 @@
         types: [yaml]
         files: examples/.*
   - repo: https://github.com/rhysd/actionlint
-<<<<<<< HEAD
-    rev: v1.6.24
-=======
     rev: "fd7ba3c382e13dcc0248e425b4cbc3f1185fa3ee" # v1.6.24
->>>>>>> 62a123cf
     hooks:
       - id: actionlint-docker
         args: [-pyflakes=]