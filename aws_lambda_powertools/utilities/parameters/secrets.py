--- conflicted
+++ resolved
@@ -7,12 +7,8 @@
 import json
 import logging
 import os
-<<<<<<< HEAD
 import warnings
-from typing import TYPE_CHECKING, Any, Dict, Literal, Optional, Union, overload
-=======
 from typing import TYPE_CHECKING, Dict, Literal, Optional, Union, overload
->>>>>>> 26cfe7fa
 
 import boto3
 from botocore.config import Config
@@ -92,14 +88,6 @@
         """
         Initialize the Secrets Manager client
         """
-        if boto3_client is None:
-            boto3_session = boto3_session or boto3.session.Session()
-            boto3_client = boto3_session.client("secretsmanager", config=config)
-        self.client = boto3_client
-
-<<<<<<< HEAD
-        super().__init__()
-
         if config:
             warnings.warn(
                 message="The 'config' parameter is deprecated in V3 and will be removed in V4. "
@@ -108,15 +96,12 @@
                 stacklevel=2,
             )
 
-        self.client: "SecretsManagerClient" = self._build_boto3_client(
-            service_name="secretsmanager",
-            client=boto3_client,
-            session=boto3_session,
-            config=boto_config or config,
-        )
-=======
+        if boto3_client is None:
+            boto3_session = boto3_session or boto3.session.Session()
+            boto3_client = boto3_session.client("secretsmanager", config=boto_config or config)
+        self.client = boto3_client
+
         super().__init__(client=self.client)
->>>>>>> 26cfe7fa
 
     def _get(self, name: str, **sdk_options) -> Union[str, bytes]:
         """
