--- conflicted
+++ resolved
@@ -198,19 +198,13 @@
         adapter = _retrieve_or_set_model_from_cache(model=model)
 
         logger.debug("Parsing and validating event model; no envelope used")
-<<<<<<< HEAD
-        if isinstance(event, str):
-            return adapter.validate_json(event)
-
-        return adapter.validate_python(event)
+        
+        return _parse_and_validate_event(data=event, adapter=adapter)
     
     except ValidationError as exc:
         # Raise validation errors as is
         raise
-=======
-        return _parse_and_validate_event(data=event, adapter=adapter)
->>>>>>> 3d589a13
-
+        
     # Pydantic raises PydanticSchemaGenerationError when the model is not a Pydantic model
     # This is seen in the tests where we pass a non-Pydantic model type to the parser or
     # when we pass a data structure that does not match the model (trying to parse a true/false/etc into a model)
