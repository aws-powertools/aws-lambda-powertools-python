import base64
import json
from collections.abc import Mapping
<<<<<<< HEAD
from typing import Any, Callable, Dict, Iterator, List, Optional, overload, Type, TypeVar
=======
from functools import cached_property
from typing import Any, Callable, Dict, Iterator, List, Optional, overload
>>>>>>> 016aba93

from aws_lambda_powertools.shared.headers_serializer import BaseHeadersSerializer
from aws_lambda_powertools.utilities.data_classes.shared_functions import (
    get_header_value,
    get_multi_value_query_string_values,
    get_query_string_value,
)


class DictWrapper(Mapping):
    """Provides a single read only access to a wrapper dict"""

    def __init__(self, data: Dict[str, Any], json_deserializer: Optional[Callable] = None):
        """
        Parameters
        ----------
        data : Dict[str, Any]
            Lambda Event Source Event payload
        json_deserializer : Callable, optional
            function to deserialize `str`, `bytes`, `bytearray` containing a JSON document to a Python `obj`,
            by default json.loads
        """
        self._data = data
        self._json_deserializer = json_deserializer or json.loads

    def __getitem__(self, key: str) -> Any:
        return self._data[key]

    def __eq__(self, other: object) -> bool:
        if not isinstance(other, DictWrapper):
            return False

        return self._data == other._data

    def __iter__(self) -> Iterator:
        return iter(self._data)

    def __len__(self) -> int:
        return len(self._data)

    def __str__(self) -> str:
        return str(self._str_helper())

    def _str_helper(self) -> Dict[str, Any]:
        """
        Recursively get a Dictionary of DictWrapper properties primarily
        for use by __str__ for debugging purposes.

        Will remove "raw_event" properties, and any defined by the Data Class
        `_sensitive_properties` list field.
        This should be used in case where secrets, such as access keys, are
        stored in the Data Class but should not be logged out.
        """
        properties = self._properties()
        sensitive_properties = ["raw_event"]
        if hasattr(self, "_sensitive_properties"):
            sensitive_properties.extend(self._sensitive_properties)  # pyright: ignore

        result: Dict[str, Any] = {}
        for property_key in properties:
            if property_key in sensitive_properties:
                result[property_key] = "[SENSITIVE]"
            else:
                try:
                    property_value = getattr(self, property_key)
                    result[property_key] = property_value

                    # Checks whether the class is a subclass of the parent class to perform a recursive operation.
                    if issubclass(property_value.__class__, DictWrapper):
                        result[property_key] = property_value._str_helper()
                    # Checks if the key is a list and if it is a subclass of the parent class
                    elif isinstance(property_value, list):
                        for seq, item in enumerate(property_value):
                            if issubclass(item.__class__, DictWrapper):
                                result[property_key][seq] = item._str_helper()
                except Exception:
                    result[property_key] = "[Cannot be deserialized]"

        return result

    def _properties(self) -> List[str]:
        return [p for p in dir(self.__class__) if isinstance(getattr(self.__class__, p), property)]

    def get(self, key: str, default: Optional[Any] = None) -> Optional[Any]:
        return self._data.get(key, default)

    @property
    def raw_event(self) -> Dict[str, Any]:
        """The original raw event dict"""
        return self._data

class EventWrapper(DictWrapper):

    NestedEvent = TypeVar("NestedEvent", bound=DictWrapper)

    def __init__(self, data: Dict[str, Any], json_deserializer: Optional[Callable] = None):
        """
        Parameters
        ----------
        data : Dict[str, Any]
            Lambda Event Source Event payload
        json_deserializer : Callable, optional
            function to deserialize `str`, `bytes`, `bytearray` 
            containing a JSON document to a Python `obj`,
            by default json.loads
        """
        super().__init__(data, json_deserializer)

    def nested_event_contents(self):
        print('IN COMMON NESTED EVENTS')
        for record in self["Records"]:
            body = record['body']
            yield body


    def decode_nested_events(self, nested_event_class: Type[NestedEvent], nested_event_content_deserializer = None):
        if nested_event_content_deserializer is None:
            nested_event_content_deserializer = self._json_deserializer

        for content in self.nested_event_contents():
            deserialized = nested_event_content_deserializer(content)
            casted = nested_event_class(deserialized)
            yield casted

class BaseProxyEvent(DictWrapper):
    @property
    def headers(self) -> Dict[str, str]:
        return self.get("headers") or {}

    @property
    def query_string_parameters(self) -> Optional[Dict[str, str]]:
        return self.get("queryStringParameters")

    @property
    def multi_value_query_string_parameters(self) -> Dict[str, List[str]]:
        return self.get("multiValueQueryStringParameters") or {}

    @property
    def resolved_query_string_parameters(self) -> Dict[str, List[str]]:
        """
        This property determines the appropriate query string parameter to be used
        as a trusted source for validating OpenAPI.

        This is necessary because different resolvers use different formats to encode
        multi query string parameters.
        """
        if self.query_string_parameters is not None:
            query_string = {key: value.split(",") for key, value in self.query_string_parameters.items()}
            return query_string

        return {}

    @property
    def resolved_headers_field(self) -> Optional[Dict[str, Any]]:
        """
        This property determines the appropriate header to be used
        as a trusted source for validating OpenAPI.

        This is necessary because different resolvers use different formats to encode
        headers parameters.

        Headers are case-insensitive according to RFC 7540 (HTTP/2), so we lower the header name
        This ensures that customers can access headers with any casing, as per the RFC guidelines.
        Reference: https://www.rfc-editor.org/rfc/rfc7540#section-8.1.2
        """
        return self.headers

    @property
    def is_base64_encoded(self) -> Optional[bool]:
        return self.get("isBase64Encoded")

    @property
    def body(self) -> Optional[str]:
        """Submitted body of the request as a string"""
        return self.get("body")

    @cached_property
    def json_body(self) -> Any:
        """Parses the submitted body as json"""
        if self.decoded_body:
            return self._json_deserializer(self.decoded_body)

        return None

    @cached_property
    def decoded_body(self) -> Optional[str]:
        """Decode the body from base64 if encoded, otherwise return it as is."""
        body: Optional[str] = self.body
        if self.is_base64_encoded and body:
            return base64.b64decode(body.encode()).decode()
        return body

    @property
    def path(self) -> str:
        return self["path"]

    @property
    def http_method(self) -> str:
        """The HTTP method used. Valid values include: DELETE, GET, HEAD, OPTIONS, PATCH, POST, and PUT."""
        return self["httpMethod"]

    def get_query_string_value(self, name: str, default_value: Optional[str] = None) -> Optional[str]:
        """Get query string value by name

        Parameters
        ----------
        name: str
            Query string parameter name
        default_value: str, optional
            Default value if no value was found by name
        Returns
        -------
        str, optional
            Query string parameter value
        """
        return get_query_string_value(
            query_string_parameters=self.query_string_parameters,
            name=name,
            default_value=default_value,
        )

    def get_multi_value_query_string_values(
        self,
        name: str,
        default_values: Optional[List[str]] = None,
    ) -> List[str]:
        """Get multi-value query string parameter values by name

        Parameters
        ----------
        name: str
            Multi-Value query string parameter name
        default_values: List[str], optional
            Default values is no values are found by name
        Returns
        -------
        List[str], optional
            List of query string values

        """
        return get_multi_value_query_string_values(
            multi_value_query_string_parameters=self.multi_value_query_string_parameters,
            name=name,
            default_values=default_values,
        )

    @overload
    def get_header_value(
        self,
        name: str,
        default_value: str,
        case_sensitive: Optional[bool] = False,
    ) -> str: ...

    @overload
    def get_header_value(
        self,
        name: str,
        default_value: Optional[str] = None,
        case_sensitive: Optional[bool] = False,
    ) -> Optional[str]: ...

    def get_header_value(
        self,
        name: str,
        default_value: Optional[str] = None,
        case_sensitive: Optional[bool] = False,
    ) -> Optional[str]:
        """Get header value by name

        Parameters
        ----------
        name: str
            Header name
        default_value: str, optional
            Default value if no value was found by name
        case_sensitive: bool
            Whether to use a case-sensitive look up. By default we make a case-insensitive lookup.
        Returns
        -------
        str, optional
            Header value
        """
        return get_header_value(
            headers=self.headers,
            name=name,
            default_value=default_value,
            case_sensitive=case_sensitive,
        )

    def header_serializer(self) -> BaseHeadersSerializer:
        raise NotImplementedError()


class RequestContextClientCert(DictWrapper):
    @property
    def client_cert_pem(self) -> str:
        """Client certificate pem"""
        return self["clientCertPem"]

    @property
    def issuer_dn(self) -> str:
        """Issuer Distinguished Name"""
        return self["issuerDN"]

    @property
    def serial_number(self) -> str:
        """Unique serial number for client cert"""
        return self["serialNumber"]

    @property
    def subject_dn(self) -> str:
        """Subject Distinguished Name"""
        return self["subjectDN"]

    @property
    def validity_not_after(self) -> str:
        """Date when the cert is no longer valid

        eg: Aug  5 00:28:21 2120 GMT"""
        return self["validity"]["notAfter"]

    @property
    def validity_not_before(self) -> str:
        """Cert is not valid before this date

        eg: Aug 29 00:28:21 2020 GMT"""
        return self["validity"]["notBefore"]


class APIGatewayEventIdentity(DictWrapper):
    @property
    def access_key(self) -> Optional[str]:
        return self["requestContext"]["identity"].get("accessKey")

    @property
    def account_id(self) -> Optional[str]:
        """The AWS account ID associated with the request."""
        return self["requestContext"]["identity"].get("accountId")

    @property
    def api_key(self) -> Optional[str]:
        """For API methods that require an API key, this variable is the API key associated with the method request.
        For methods that don't require an API key, this variable is null."""
        return self["requestContext"]["identity"].get("apiKey")

    @property
    def api_key_id(self) -> Optional[str]:
        """The API key ID associated with an API request that requires an API key."""
        return self["requestContext"]["identity"].get("apiKeyId")

    @property
    def caller(self) -> Optional[str]:
        """The principal identifier of the caller making the request."""
        return self["requestContext"]["identity"].get("caller")

    @property
    def cognito_authentication_provider(self) -> Optional[str]:
        """A comma-separated list of the Amazon Cognito authentication providers used by the caller
        making the request. Available only if the request was signed with Amazon Cognito credentials."""
        return self["requestContext"]["identity"].get("cognitoAuthenticationProvider")

    @property
    def cognito_authentication_type(self) -> Optional[str]:
        """The Amazon Cognito authentication type of the caller making the request.
        Available only if the request was signed with Amazon Cognito credentials."""
        return self["requestContext"]["identity"].get("cognitoAuthenticationType")

    @property
    def cognito_identity_id(self) -> Optional[str]:
        """The Amazon Cognito identity ID of the caller making the request.
        Available only if the request was signed with Amazon Cognito credentials."""
        return self["requestContext"]["identity"].get("cognitoIdentityId")

    @property
    def cognito_identity_pool_id(self) -> Optional[str]:
        """The Amazon Cognito identity pool ID of the caller making the request.
        Available only if the request was signed with Amazon Cognito credentials."""
        return self["requestContext"]["identity"].get("cognitoIdentityPoolId")

    @property
    def principal_org_id(self) -> Optional[str]:
        """The AWS organization ID."""
        return self["requestContext"]["identity"].get("principalOrgId")

    @property
    def source_ip(self) -> str:
        """The source IP address of the TCP connection making the request to API Gateway."""
        return self["requestContext"]["identity"]["sourceIp"]

    @property
    def user(self) -> Optional[str]:
        """The principal identifier of the user making the request."""
        return self["requestContext"]["identity"].get("user")

    @property
    def user_agent(self) -> Optional[str]:
        """The User Agent of the API caller."""
        return self["requestContext"]["identity"].get("userAgent")

    @property
    def user_arn(self) -> Optional[str]:
        """The Amazon Resource Name (ARN) of the effective user identified after authentication."""
        return self["requestContext"]["identity"].get("userArn")

    @property
    def client_cert(self) -> Optional[RequestContextClientCert]:
        client_cert = self["requestContext"]["identity"].get("clientCert")
        return None if client_cert is None else RequestContextClientCert(client_cert)


class BaseRequestContext(DictWrapper):
    @property
    def account_id(self) -> str:
        """The AWS account ID associated with the request."""
        return self["requestContext"]["accountId"]

    @property
    def api_id(self) -> str:
        """The identifier API Gateway assigns to your API."""
        return self["requestContext"]["apiId"]

    @property
    def domain_name(self) -> Optional[str]:
        """A domain name"""
        return self["requestContext"].get("domainName")

    @property
    def domain_prefix(self) -> Optional[str]:
        return self["requestContext"].get("domainPrefix")

    @property
    def extended_request_id(self) -> Optional[str]:
        """An automatically generated ID for the API call, which contains more useful information
        for debugging/troubleshooting."""
        return self["requestContext"].get("extendedRequestId")

    @property
    def protocol(self) -> str:
        """The request protocol, for example, HTTP/1.1."""
        return self["requestContext"]["protocol"]

    @property
    def http_method(self) -> str:
        """The HTTP method used. Valid values include: DELETE, GET, HEAD, OPTIONS, PATCH, POST, and PUT."""
        return self["requestContext"]["httpMethod"]

    @property
    def identity(self) -> APIGatewayEventIdentity:
        return APIGatewayEventIdentity(self._data)

    @property
    def path(self) -> str:
        return self["requestContext"]["path"]

    @property
    def stage(self) -> str:
        """The deployment stage of the API request"""
        return self["requestContext"]["stage"]

    @property
    def request_id(self) -> str:
        """The ID that API Gateway assigns to the API request."""
        return self["requestContext"]["requestId"]

    @property
    def request_time(self) -> Optional[str]:
        """The CLF-formatted request time (dd/MMM/yyyy:HH:mm:ss +-hhmm)"""
        return self["requestContext"].get("requestTime")

    @property
    def request_time_epoch(self) -> int:
        """The Epoch-formatted request time."""
        return self["requestContext"]["requestTimeEpoch"]

    @property
    def resource_id(self) -> str:
        return self["requestContext"]["resourceId"]

    @property
    def resource_path(self) -> str:
        return self["requestContext"]["resourcePath"]


class RequestContextV2Http(DictWrapper):
    @property
    def method(self) -> str:
        return self["requestContext"]["http"]["method"]

    @property
    def path(self) -> str:
        return self["requestContext"]["http"]["path"]

    @property
    def protocol(self) -> str:
        """The request protocol, for example, HTTP/1.1."""
        return self["requestContext"]["http"]["protocol"]

    @property
    def source_ip(self) -> str:
        """The source IP address of the TCP connection making the request to API Gateway."""
        return self["requestContext"]["http"]["sourceIp"]

    @property
    def user_agent(self) -> str:
        """The User Agent of the API caller."""
        return self["requestContext"]["http"]["userAgent"]


class BaseRequestContextV2(DictWrapper):
    @property
    def account_id(self) -> str:
        """The AWS account ID associated with the request."""
        return self["requestContext"]["accountId"]

    @property
    def api_id(self) -> str:
        """The identifier API Gateway assigns to your API."""
        return self["requestContext"]["apiId"]

    @property
    def domain_name(self) -> str:
        """A domain name"""
        return self["requestContext"]["domainName"]

    @property
    def domain_prefix(self) -> str:
        return self["requestContext"]["domainPrefix"]

    @property
    def http(self) -> RequestContextV2Http:
        return RequestContextV2Http(self._data)

    @property
    def request_id(self) -> str:
        """The ID that API Gateway assigns to the API request."""
        return self["requestContext"]["requestId"]

    @property
    def route_key(self) -> str:
        """The selected route key."""
        return self["requestContext"]["routeKey"]

    @property
    def stage(self) -> str:
        """The deployment stage of the API request"""
        return self["requestContext"]["stage"]

    @property
    def time(self) -> str:
        """The CLF-formatted request time (dd/MMM/yyyy:HH:mm:ss +-hhmm)."""
        return self["requestContext"]["time"]

    @property
    def time_epoch(self) -> int:
        """The Epoch-formatted request time."""
        return self["requestContext"]["timeEpoch"]

    @property
    def authentication(self) -> Optional[RequestContextClientCert]:
        """Optional when using mutual TLS authentication"""
        # FunctionURL might have NONE as AuthZ
        authentication = self["requestContext"].get("authentication") or {}
        client_cert = authentication.get("clientCert")
        return None if client_cert is None else RequestContextClientCert(client_cert)<|MERGE_RESOLUTION|>--- conflicted
+++ resolved
@@ -1,12 +1,8 @@
 import base64
 import json
 from collections.abc import Mapping
-<<<<<<< HEAD
+from functools import cached_property
 from typing import Any, Callable, Dict, Iterator, List, Optional, overload, Type, TypeVar
-=======
-from functools import cached_property
-from typing import Any, Callable, Dict, Iterator, List, Optional, overload
->>>>>>> 016aba93
 
 from aws_lambda_powertools.shared.headers_serializer import BaseHeadersSerializer
 from aws_lambda_powertools.utilities.data_classes.shared_functions import (
