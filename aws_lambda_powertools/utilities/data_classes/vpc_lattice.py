--- conflicted
+++ resolved
@@ -100,17 +100,12 @@
             Header value
         """
         return get_header_value(
-<<<<<<< HEAD
-            headers=self.headers, name=name, default_value=default_value, case_sensitive=case_sensitive
-        )
-
-    def header_serializer(self) -> BaseHeadersSerializer:
-        # When using the VPC Lattice integration, we just have single header.
-        return SingleValueHeadersSerializer()
-=======
             headers=self.headers,
             name=name,
             default_value=default_value,
             case_sensitive=case_sensitive,
         )
->>>>>>> d2ebd0d9
+
+    def header_serializer(self) -> BaseHeadersSerializer:
+        # When using the VPC Lattice integration, we just have single header.
+        return SingleValueHeadersSerializer()