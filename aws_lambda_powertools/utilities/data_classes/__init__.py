"""
Event Source Data Classes utility provides classes self-describing Lambda event sources.
"""

from .alb_event import ALBEvent
from .api_gateway_proxy_event import APIGatewayProxyEvent, APIGatewayProxyEventV2
from .appsync_resolver_event import AppSyncResolverEvent
from .aws_config_rule_event import AWSConfigRuleEvent
from .cloud_watch_custom_widget_event import CloudWatchDashboardCustomWidgetEvent
from .cloud_watch_logs_event import CloudWatchLogsEvent
from .code_pipeline_job_event import CodePipelineJobEvent
from .connect_contact_flow_event import ConnectContactFlowEvent
from .dynamo_db_stream_event import DynamoDBStreamEvent
from .event_bridge_event import EventBridgeEvent
from .event_source import event_source
from .kafka_event import KafkaEvent
from .kinesis_firehose_event import KinesisFirehoseEvent
from .kinesis_stream_event import KinesisStreamEvent
from .lambda_function_url_event import LambdaFunctionUrlEvent
from .s3_event import S3Event, S3EventBridgeNotificationEvent
from .ses_event import SESEvent
from .sns_event import SNSEvent
from .sqs_event import SQSEvent
from .vpc_lattice import VPCLatticeEvent

__all__ = [
    "APIGatewayProxyEvent",
    "APIGatewayProxyEventV2",
    "AppSyncResolverEvent",
    "ALBEvent",
    "CloudWatchDashboardCustomWidgetEvent",
    "CloudWatchLogsEvent",
    "CodePipelineJobEvent",
    "ConnectContactFlowEvent",
    "DynamoDBStreamEvent",
    "EventBridgeEvent",
    "KafkaEvent",
    "KinesisFirehoseEvent",
    "KinesisStreamEvent",
    "LambdaFunctionUrlEvent",
    "S3Event",
    "S3EventBridgeNotificationEvent",
    "SESEvent",
    "SNSEvent",
    "SQSEvent",
    "event_source",
<<<<<<< HEAD
    "AWSConfigRuleEvent",
=======
    "VPCLatticeEvent",
>>>>>>> 62a123cf
]<|MERGE_RESOLUTION|>--- conflicted
+++ resolved
@@ -44,9 +44,6 @@
     "SNSEvent",
     "SQSEvent",
     "event_source",
-<<<<<<< HEAD
     "AWSConfigRuleEvent",
-=======
     "VPCLatticeEvent",
->>>>>>> 62a123cf
 ]