--- conflicted
+++ resolved
@@ -1,178 +1,9 @@
 # NOTE: keeps for compatibility
-from aws_lambda_powertools.metrics.provider.cloudwatch_emf import CloudWatchEMF, EphemeralMetrics, Metrics
+from aws_lambda_powertools.metrics.provider.amazon_cloudwatch_emf import (
+    AmazonCloudWatchEMF,
+    EphemeralAmazonCloudWatchEMF,
+    EphemeralMetrics,
+    Metrics,
+)
 
-<<<<<<< HEAD
-__all__ = ["Metrics", "EphemeralMetrics", "CloudWatchEMF"]
-=======
-from .base import MetricManager
-
-
-class Metrics(MetricManager):
-    """Metrics create an EMF object with up to 100 metrics
-
-    Use Metrics when you need to create multiple metrics that have
-    dimensions in common (e.g. service_name="payment").
-
-    Metrics up to 100 metrics in memory and are shared across
-    all its instances. That means it can be safely instantiated outside
-    of a Lambda function, or anywhere else.
-
-    A decorator (log_metrics) is provided so metrics are published at the end of its execution.
-    If more than 100 metrics are added at a given function execution,
-    these metrics are serialized and published before adding a given metric
-    to prevent metric truncation.
-
-    Example
-    -------
-    **Creates a few metrics and publish at the end of a function execution**
-
-        from aws_lambda_powertools import Metrics
-
-        metrics = Metrics(namespace="ServerlessAirline", service="payment")
-
-        @metrics.log_metrics(capture_cold_start_metric=True)
-        def lambda_handler():
-            metrics.add_metric(name="BookingConfirmation", unit="Count", value=1)
-            metrics.add_dimension(name="function_version", value="$LATEST")
-
-            return True
-
-    Environment variables
-    ---------------------
-    POWERTOOLS_METRICS_NAMESPACE : str
-        metric namespace
-    POWERTOOLS_SERVICE_NAME : str
-        service name used for default dimension
-
-    Parameters
-    ----------
-    service : str, optional
-        service name to be used as metric dimension, by default "service_undefined"
-    namespace : str, optional
-        Namespace for metrics
-
-    Raises
-    ------
-    MetricUnitError
-        When metric unit isn't supported by CloudWatch
-    MetricResolutionError
-        When metric resolution isn't supported by CloudWatch
-    MetricValueError
-        When metric value isn't a number
-    SchemaValidationError
-        When metric object fails EMF schema validation
-    """
-
-    # NOTE: We use class attrs to share metrics data across instances
-    # this allows customers to initialize Metrics() throughout their code base (and middlewares)
-    # and not get caught by accident with metrics data loss, or data deduplication
-    # e.g., m1 and m2 add metric ProductCreated, however m1 has 'version' dimension  but m2 doesn't
-    # Result: ProductCreated is created twice as we now have 2 different EMF blobs
-    _metrics: Dict[str, Any] = {}
-    _dimensions: Dict[str, str] = {}
-    _metadata: Dict[str, Any] = {}
-    _default_dimensions: Dict[str, Any] = {}
-
-    def __init__(self, service: Optional[str] = None, namespace: Optional[str] = None):
-        self.metric_set = self._metrics
-        self.metadata_set = self._metadata
-        self.default_dimensions = self._default_dimensions
-        self.dimension_set = self._dimensions
-
-        self.dimension_set.update(**self._default_dimensions)
-        super().__init__(
-            namespace=namespace,
-            service=service,
-            metric_set=self.metric_set,
-            dimension_set=self.dimension_set,
-            metadata_set=self.metadata_set,
-        )
-
-    def set_default_dimensions(self, **dimensions) -> None:
-        """Persist dimensions across Lambda invocations
-
-        Parameters
-        ----------
-        dimensions : Dict[str, Any], optional
-            metric dimensions as key=value
-
-        Example
-        -------
-        **Sets some default dimensions that will always be present across metrics and invocations**
-
-            from aws_lambda_powertools import Metrics
-
-            metrics = Metrics(namespace="ServerlessAirline", service="payment")
-            metrics.set_default_dimensions(environment="demo", another="one")
-
-            @metrics.log_metrics()
-            def lambda_handler():
-                return True
-        """
-        for name, value in dimensions.items():
-            self.add_dimension(name, value)
-
-        self.default_dimensions.update(**dimensions)
-
-    def clear_default_dimensions(self) -> None:
-        self.default_dimensions.clear()
-
-    def clear_metrics(self) -> None:
-        super().clear_metrics()
-        # re-add default dimensions
-        self.set_default_dimensions(**self.default_dimensions)
-
-
-class EphemeralMetrics(MetricManager):
-    """Non-singleton version of Metrics to not persist metrics across instances
-
-    NOTE: This is useful when you want to:
-
-    - Create metrics for distinct namespaces
-    - Create the same metrics with different dimensions more than once
-    """
-
-    _dimensions: Dict[str, str] = {}
-    _default_dimensions: Dict[str, Any] = {}
-
-    def __init__(self, service: Optional[str] = None, namespace: Optional[str] = None):
-        self.default_dimensions = self._default_dimensions
-        self.dimension_set = self._dimensions
-
-        self.dimension_set.update(**self._default_dimensions)
-        super().__init__(namespace=namespace, service=service)
-
-    def set_default_dimensions(self, **dimensions) -> None:
-        """Persist dimensions across Lambda invocations
-
-        Parameters
-        ----------
-        dimensions : Dict[str, Any], optional
-            metric dimensions as key=value
-
-        Example
-        -------
-        **Sets some default dimensions that will always be present across metrics and invocations**
-
-            from aws_lambda_powertools import Metrics
-
-            metrics = Metrics(namespace="ServerlessAirline", service="payment")
-            metrics.set_default_dimensions(environment="demo", another="one")
-
-            @metrics.log_metrics()
-            def lambda_handler():
-                return True
-        """
-        for name, value in dimensions.items():
-            self.add_dimension(name, value)
-
-        self.default_dimensions.update(**dimensions)
-
-    def clear_default_dimensions(self) -> None:
-        self.default_dimensions.clear()
-
-    def clear_metrics(self) -> None:
-        super().clear_metrics()
-        # re-add default dimensions
-        self.set_default_dimensions(**self.default_dimensions)
->>>>>>> 62766e75
+__all__ = ["Metrics", "EphemeralMetrics", "AmazonCloudWatchEMF", "EphemeralAmazonCloudWatchEMF"]