from __future__ import annotations

from typing import TYPE_CHECKING

if TYPE_CHECKING:
    from aws_lambda_powertools.event_handler.openapi.swagger_ui.oauth2 import OAuth2Config


def generate_swagger_html(
    spec: str,
    swagger_js: str,
    swagger_css: str,
    swagger_base_url: str,
<<<<<<< HEAD
    oauth2_config: OAuth2Config | None,
=======
    oauth2_config: Optional[OAuth2Config],
>>>>>>> 2bfce2f6
    persist_authorization: bool = False,
) -> str:
    """
    Generate Swagger UI HTML page

    Parameters
    ----------
    spec: str
        The OpenAPI spec
    swagger_js: str
       Swagger UI JavaScript source code or URL
    swagger_css: str
        Swagger UI CSS source code or URL
    swagger_base_url: str
        The base URL for Swagger UI
    oauth2_config: OAuth2Config, optional
        The OAuth2 configuration.
    persist_authorization: bool, optional
        Whether to persist authorization data on browser close/refresh.
    """

    # If Swagger base URL is present, generate HTML content with linked CSS and JavaScript files
    # If no Swagger base URL is provided, include CSS and JavaScript directly in the HTML
    if swagger_base_url:
        swagger_css_content = f"<link rel='stylesheet' type='text/css' href='{swagger_css}'>"
        swagger_js_content = f"<script src='{swagger_js}'></script>"
    else:
        swagger_css_content = f"<style>{swagger_css}</style>"
        swagger_js_content = f"<script>{swagger_js}</script>"

    # Prepare oauth2 config
    oauth2_content = (
        f"ui.initOAuth({oauth2_config.json(exclude_none=True, exclude_unset=True)});" if oauth2_config else ""
    )

    return f"""
<!DOCTYPE html>
<html>
<head>
    <meta charset="UTF-8">
    <title>Swagger UI</title>
    <meta
      http-equiv="Cache-control"
      content="no-cache, no-store, must-revalidate"
    />
    {swagger_css_content}
</head>

<body>
    <div id="swagger-ui">
        Loading...
    </div>
</body>

{swagger_js_content}

<script>
  var currentUrl = new URL(window.location.href);
  var baseUrl = currentUrl.protocol + "//" + currentUrl.host + currentUrl.pathname;

  var swaggerUIOptions = {{
    dom_id: "#swagger-ui",
    docExpansion: "list",
    deepLinking: true,
    filter: true,
    layout: "BaseLayout",
    showExtensions: true,
    showCommonExtensions: true,
    spec: {spec},
    presets: [
      SwaggerUIBundle.presets.apis,
      SwaggerUIBundle.SwaggerUIStandalonePreset
    ],
    plugins: [
      SwaggerUIBundle.plugins.DownloadUrl
    ],
    withCredentials: true,
    persistAuthorization: {str(persist_authorization).lower()},
    oauth2RedirectUrl: baseUrl + "?format=oauth2-redirect",
  }}

  var ui = SwaggerUIBundle(swaggerUIOptions)
  ui.specActions.updateUrl(currentUrl.pathname + "?format=json");
  {oauth2_content}
</script>
</html>
            """.strip()<|MERGE_RESOLUTION|>--- conflicted
+++ resolved
@@ -11,11 +11,7 @@
     swagger_js: str,
     swagger_css: str,
     swagger_base_url: str,
-<<<<<<< HEAD
     oauth2_config: OAuth2Config | None,
-=======
-    oauth2_config: Optional[OAuth2Config],
->>>>>>> 2bfce2f6
     persist_authorization: bool = False,
 ) -> str:
     """
