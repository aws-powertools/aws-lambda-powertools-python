import base64
import json
import logging
import os
import re
import traceback
import warnings
import zlib
from abc import ABC, abstractmethod
from enum import Enum
from functools import partial
from http import HTTPStatus
from typing import Any, Callable, Dict, List, Match, Optional, Pattern, Set, Tuple, Type, Union

from aws_lambda_powertools.event_handler import content_types
from aws_lambda_powertools.event_handler.exceptions import NotFoundError, ServiceError
from aws_lambda_powertools.shared import constants
from aws_lambda_powertools.shared.functions import resolve_truthy_env_var_choice
from aws_lambda_powertools.shared.json_encoder import Encoder
from aws_lambda_powertools.utilities.data_classes import ALBEvent, APIGatewayProxyEvent, APIGatewayProxyEventV2
from aws_lambda_powertools.utilities.data_classes.common import BaseProxyEvent
from aws_lambda_powertools.utilities.typing import LambdaContext

logger = logging.getLogger(__name__)

_DYNAMIC_ROUTE_PATTERN = r"(<\w+>)"
_SAFE_URI = "-._~()'!*:@,;"  # https://www.ietf.org/rfc/rfc3986.txt
# API GW/ALB decode non-safe URI chars; we must support them too
<<<<<<< HEAD
_UNSAFE_URI = "%<>\[\]{}|^"  # noqa: W605
_NAMED_GROUP_BOUNDARY_PATTERN = rf"(?P\1[{_SAFE_URI}{_UNSAFE_URI}\\w]+)"
=======
_UNSAFE_URI = "%<> \[\]{}|^"  # noqa: W605
_NAMED_GROUP_BOUNDARY_PATTERN = fr"(?P\1[{_SAFE_URI}{_UNSAFE_URI}\\w]+)"
>>>>>>> 1ca74d36


class ProxyEventType(Enum):
    """An enumerations of the supported proxy event types."""

    APIGatewayProxyEvent = "APIGatewayProxyEvent"
    APIGatewayProxyEventV2 = "APIGatewayProxyEventV2"
    ALBEvent = "ALBEvent"


class CORSConfig:
    """CORS Config

    Examples
    --------

    Simple cors example using the default permissive cors, not this should only be used during early prototyping

    ```python
    from aws_lambda_powertools.event_handler import APIGatewayRestResolver

    app = APIGatewayRestResolver()

    @app.get("/my/path", cors=True)
    def with_cors():
        return {"message": "Foo"}
    ```

    Using a custom CORSConfig where `with_cors` used the custom provided CORSConfig and `without_cors`
    do not include any cors headers.

    ```python
    from aws_lambda_powertools.event_handler.api_gateway import (
        APIGatewayRestResolver, CORSConfig
    )

    cors_config = CORSConfig(
        allow_origin="https://wwww.example.com/",
        expose_headers=["x-exposed-response-header"],
        allow_headers=["x-custom-request-header"],
        max_age=100,
        allow_credentials=True,
    )
    app = APIGatewayRestResolver(cors=cors_config)

    @app.get("/my/path")
    def with_cors():
        return {"message": "Foo"}

    @app.get("/another-one", cors=False)
    def without_cors():
        return {"message": "Foo"}
    ```
    """

    _REQUIRED_HEADERS = ["Authorization", "Content-Type", "X-Amz-Date", "X-Api-Key", "X-Amz-Security-Token"]

    def __init__(
        self,
        allow_origin: str = "*",
        allow_headers: Optional[List[str]] = None,
        expose_headers: Optional[List[str]] = None,
        max_age: Optional[int] = None,
        allow_credentials: bool = False,
        allow_origins: Optional[List[str]] = None,
    ):
        """
        Parameters
        ----------
        allow_origin: str
            The value of the `Access-Control-Allow-Origin` to send in the response. Defaults to "*", but should
            only be used during development.
        allow_headers: Optional[List[str]]
            The list of additional allowed headers. This list is added to list of
            built-in allowed headers: `Authorization`, `Content-Type`, `X-Amz-Date`,
            `X-Api-Key`, `X-Amz-Security-Token`.
        expose_headers: Optional[List[str]]
            A list of values to return for the Access-Control-Expose-Headers
        max_age: Optional[int]
            The value for the `Access-Control-Max-Age`
        allow_credentials: bool
            A boolean value that sets the value of `Access-Control-Allow-Credentials`
        """
        self.allow_origin = allow_origin
        self.allow_origins = allow_origins
        self.allow_headers = set(self._REQUIRED_HEADERS + (allow_headers or []))
        self.expose_headers = expose_headers or []
        self.max_age = max_age
        self.allow_credentials = allow_credentials

    def to_dict(self, current_event: Optional[BaseProxyEvent]) -> Dict[str, str]:
        """Builds the configured Access-Control http headers"""
        headers = {
            "Access-Control-Allow-Origin": self._allow_origin(current_event),
            "Access-Control-Allow-Headers": ",".join(sorted(self.allow_headers)),
        }
        if self.expose_headers:
            headers["Access-Control-Expose-Headers"] = ",".join(self.expose_headers)
        if self.max_age is not None:
            headers["Access-Control-Max-Age"] = str(self.max_age)
        if self.allow_credentials is True:
            headers["Access-Control-Allow-Credentials"] = "true"
        return headers

    def _allow_origin(self, current_event: Optional[BaseProxyEvent]) -> str:
        if self.allow_origins is None or current_event is None:
            return self.allow_origin

        origin = current_event.get_header_value("origin", "")
        if origin in self.allow_origins:
            return origin

        return self.allow_origin


class Response:
    """Response data class that provides greater control over what is returned from the proxy event"""

    def __init__(
        self,
        status_code: int,
        content_type: Optional[str],
        body: Union[str, bytes, None],
        headers: Optional[Dict] = None,
    ):
        """

        Parameters
        ----------
        status_code: int
            Http status code, example 200
        content_type: str
            Optionally set the Content-Type header, example "application/json". Note this will be merged into any
            provided http headers
        body: Union[str, bytes, None]
            Optionally set the response body. Note: bytes body will be automatically base64 encoded
        headers: dict
            Optionally set specific http headers. Setting "Content-Type" hear would override the `content_type` value.
        """
        self.status_code = status_code
        self.body = body
        self.base64_encoded = False
        self.headers: Dict = headers or {}
        if content_type:
            self.headers.setdefault("Content-Type", content_type)


class Route:
    """Internally used Route Configuration"""

    def __init__(
        self, method: str, rule: Pattern, func: Callable, cors: bool, compress: bool, cache_control: Optional[str]
    ):
        self.method = method.upper()
        self.rule = rule
        self.func = func
        self.cors = cors
        self.compress = compress
        self.cache_control = cache_control


class ResponseBuilder:
    """Internally used Response builder"""

    def __init__(
        self,
        response: Response,
        route: Optional[Route] = None,
        current_event: Optional[BaseProxyEvent] = None,
    ):
        self.response = response
        self.route = route
        self.current_event = current_event

    def _add_cors(self, cors: CORSConfig):
        """Update headers to include the configured Access-Control headers"""
        self.response.headers.update(cors.to_dict(current_event=self.current_event))

    def _add_cache_control(self, cache_control: str):
        """Set the specified cache control headers for 200 http responses. For non-200 `no-cache` is used."""
        self.response.headers["Cache-Control"] = cache_control if self.response.status_code == 200 else "no-cache"

    def _compress(self):
        """Compress the response body, but only if `Accept-Encoding` headers includes gzip."""
        self.response.headers["Content-Encoding"] = "gzip"
        if isinstance(self.response.body, str):
            logger.debug("Converting string response to bytes before compressing it")
            self.response.body = bytes(self.response.body, "utf-8")
        gzip = zlib.compressobj(9, zlib.DEFLATED, zlib.MAX_WBITS | 16)
        self.response.body = gzip.compress(self.response.body) + gzip.flush()

    def _route(self, event: BaseProxyEvent, cors: Optional[CORSConfig]):
        """Optionally handle any of the route's configure response handling"""
        if self.route is None:
            return
        if self.route.cors:
            self._add_cors(cors or CORSConfig())
        if self.route.cache_control:
            self._add_cache_control(self.route.cache_control)
        if self.route.compress and "gzip" in (event.get_header_value("accept-encoding", "") or ""):
            self._compress()

    def build(self, event: BaseProxyEvent, cors: Optional[CORSConfig] = None) -> Dict[str, Any]:
        """Build the full response dict to be returned by the lambda"""
        self._route(event, cors)

        if isinstance(self.response.body, bytes):
            logger.debug("Encoding bytes response with base64")
            self.response.base64_encoded = True
            self.response.body = base64.b64encode(self.response.body).decode()
        return {
            "statusCode": self.response.status_code,
            "headers": self.response.headers,
            "body": self.response.body,
            "isBase64Encoded": self.response.base64_encoded,
        }


class BaseRouter(ABC):
    current_event: BaseProxyEvent
    lambda_context: LambdaContext

    @abstractmethod
    def route(
        self,
        rule: str,
        method: Any,
        cors: Optional[bool] = None,
        compress: bool = False,
        cache_control: Optional[str] = None,
    ):
        raise NotImplementedError()

    def get(self, rule: str, cors: Optional[bool] = None, compress: bool = False, cache_control: Optional[str] = None):
        """Get route decorator with GET `method`

        Examples
        --------
        Simple example with a custom lambda handler using the Tracer capture_lambda_handler decorator

        ```python
        from aws_lambda_powertools import Tracer
        from aws_lambda_powertools.event_handler import APIGatewayRestResolver

        tracer = Tracer()
        app = APIGatewayRestResolver()

        @app.get("/get-call")
        def simple_get():
            return {"message": "Foo"}

        @tracer.capture_lambda_handler
        def lambda_handler(event, context):
            return app.resolve(event, context)
        ```
        """
        return self.route(rule, "GET", cors, compress, cache_control)

    def post(self, rule: str, cors: Optional[bool] = None, compress: bool = False, cache_control: Optional[str] = None):
        """Post route decorator with POST `method`

        Examples
        --------
        Simple example with a custom lambda handler using the Tracer capture_lambda_handler decorator

        ```python
        from aws_lambda_powertools import Tracer
        from aws_lambda_powertools.event_handler import APIGatewayRestResolver

        tracer = Tracer()
        app = APIGatewayRestResolver()

        @app.post("/post-call")
        def simple_post():
            post_data: dict = app.current_event.json_body
            return {"message": post_data["value"]}

        @tracer.capture_lambda_handler
        def lambda_handler(event, context):
            return app.resolve(event, context)
        ```
        """
        return self.route(rule, "POST", cors, compress, cache_control)

    def put(self, rule: str, cors: Optional[bool] = None, compress: bool = False, cache_control: Optional[str] = None):
        """Put route decorator with PUT `method`

        Examples
        --------
        Simple example with a custom lambda handler using the Tracer capture_lambda_handler decorator

        ```python
        from aws_lambda_powertools import Tracer
        from aws_lambda_powertools.event_handler import APIGatewayRestResolver

        tracer = Tracer()
        app = APIGatewayRestResolver()

        @app.put("/put-call")
        def simple_put():
            put_data: dict = app.current_event.json_body
            return {"message": put_data["value"]}

        @tracer.capture_lambda_handler
        def lambda_handler(event, context):
            return app.resolve(event, context)
        ```
        """
        return self.route(rule, "PUT", cors, compress, cache_control)

    def delete(
        self, rule: str, cors: Optional[bool] = None, compress: bool = False, cache_control: Optional[str] = None
    ):
        """Delete route decorator with DELETE `method`

        Examples
        --------
        Simple example with a custom lambda handler using the Tracer capture_lambda_handler decorator

        ```python
        from aws_lambda_powertools import Tracer
        from aws_lambda_powertools.event_handler import APIGatewayRestResolver

        tracer = Tracer()
        app = APIGatewayRestResolver()

        @app.delete("/delete-call")
        def simple_delete():
            return {"message": "deleted"}

        @tracer.capture_lambda_handler
        def lambda_handler(event, context):
            return app.resolve(event, context)
        ```
        """
        return self.route(rule, "DELETE", cors, compress, cache_control)

    def patch(
        self, rule: str, cors: Optional[bool] = None, compress: bool = False, cache_control: Optional[str] = None
    ):
        """Patch route decorator with PATCH `method`

        Examples
        --------
        Simple example with a custom lambda handler using the Tracer capture_lambda_handler decorator

        ```python
        from aws_lambda_powertools import Tracer
        from aws_lambda_powertools.event_handler import APIGatewayRestResolver

        tracer = Tracer()
        app = APIGatewayRestResolver()

        @app.patch("/patch-call")
        def simple_patch():
            patch_data: dict = app.current_event.json_body
            patch_data["value"] = patched

            return {"message": patch_data}

        @tracer.capture_lambda_handler
        def lambda_handler(event, context):
            return app.resolve(event, context)
        ```
        """
        return self.route(rule, "PATCH", cors, compress, cache_control)


class ApiGatewayResolver(BaseRouter):
    """API Gateway and ALB proxy resolver

    Examples
    --------
    Simple example with a custom lambda handler using the Tracer capture_lambda_handler decorator

    ```python
    from aws_lambda_powertools import Tracer
    from aws_lambda_powertools.event_handler import APIGatewayRestResolver

    tracer = Tracer()
    app = APIGatewayRestResolver()

    @app.get("/get-call")
    def simple_get():
        return {"message": "Foo"}

    @app.post("/post-call")
    def simple_post():
        post_data: dict = app.current_event.json_body
        return {"message": post_data["value"]}

    @tracer.capture_lambda_handler
    def lambda_handler(event, context):
        return app.resolve(event, context)
    ```
    """

    def __init__(
        self,
        proxy_type: Enum = ProxyEventType.APIGatewayProxyEvent,
        cors: Optional[CORSConfig] = None,
        debug: Optional[bool] = None,
        serializer: Optional[Callable[[Dict], str]] = None,
        strip_prefixes: Optional[List[str]] = None,
    ):
        """
        Parameters
        ----------
        proxy_type: ProxyEventType
            Proxy request type, defaults to API Gateway V1
        cors: CORSConfig
            Optionally configure and enabled CORS. Not each route will need to have to cors=True
        debug: Optional[bool]
            Enables debug mode, by default False. Can be also be enabled by "POWERTOOLS_EVENT_HANDLER_DEBUG"
            environment variable
        serializer : Callable, optional
            function to serialize `obj` to a JSON formatted `str`, by default json.dumps
        strip_prefixes: List[str], optional
            optional list of prefixes to be removed from the request path before doing the routing. This is often used
            with api gateways with multiple custom mappings.
        """
        self._proxy_type = proxy_type
        self._routes: List[Route] = []
        self._route_keys: List[str] = []
        self._exception_handlers: Dict[Type, Callable] = {}
        self._cors = cors
        self._cors_enabled: bool = cors is not None
        self._cors_methods: Set[str] = {"OPTIONS"}
        self._debug = resolve_truthy_env_var_choice(
            env=os.getenv(constants.EVENT_HANDLER_DEBUG_ENV, "false"), choice=debug
        )
        self._strip_prefixes = strip_prefixes

        # Allow for a custom serializer or a concise json serialization
        self._serializer = serializer or partial(json.dumps, separators=(",", ":"), cls=Encoder)

    def route(
        self,
        rule: str,
        method: Union[str, Union[List[str], Tuple[str]]],
        cors: Optional[bool] = None,
        compress: bool = False,
        cache_control: Optional[str] = None,
    ):
        """Route decorator includes parameter `method`"""

        def register_resolver(func: Callable):
            methods = (method,) if isinstance(method, str) else method
            logger.debug(f"Adding route using rule {rule} and methods: {','.join((m.upper() for m in methods))}")
            if cors is None:
                cors_enabled = self._cors_enabled
            else:
                cors_enabled = cors

            for item in methods:
                self._routes.append(Route(item, self._compile_regex(rule), func, cors_enabled, compress, cache_control))
                route_key = item + rule
                if route_key in self._route_keys:
                    warnings.warn(f"A route like this was already registered. method: '{item}' rule: '{rule}'")
                self._route_keys.append(route_key)
                if cors_enabled:
                    logger.debug(f"Registering method {item.upper()} to Allow Methods in CORS")
                    self._cors_methods.add(item.upper())
            return func

        return register_resolver

    def resolve(self, event, context) -> Dict[str, Any]:
        """Resolves the response based on the provide event and decorator routes

        Parameters
        ----------
        event: Dict[str, Any]
            Event
        context: LambdaContext
            Lambda context
        Returns
        -------
        dict
            Returns the dict response
        """
        if isinstance(event, BaseProxyEvent):
            warnings.warn(
                "You don't need to serialize event to Event Source Data Class when using Event Handler; see issue #1152"
            )
            event = event.raw_event
        if self._debug:
            print(self._json_dump(event), end="")
        BaseRouter.current_event = self._to_proxy_event(event)
        BaseRouter.lambda_context = context
        return self._resolve().build(self.current_event, self._cors)

    def __call__(self, event, context) -> Any:
        return self.resolve(event, context)

    @staticmethod
    def _compile_regex(rule: str):
        """Precompile regex pattern

        Logic
        -----

        1. Find any dynamic routes defined as <pattern>
            e.g. @app.get("/accounts/<account_id>")
        2. Create a new regex by substituting every dynamic route found as a named group (?P<group>),
        and match whole words only (word boundary) instead of a greedy match

            non-greedy example with word boundary

                rule: '/accounts/<account_id>'
                regex: r'/accounts/(?P<account_id>\\w+\\b)'

                value: /accounts/123/some_other_path
                account_id: 123

            greedy example without word boundary

                regex: r'/accounts/(?P<account_id>.+)'

                value: /accounts/123/some_other_path
                account_id: 123/some_other_path
        3. Compiles a regex and include start (^) and end ($) in between for an exact match

        NOTE: See #520 for context
        """
        rule_regex: str = re.sub(_DYNAMIC_ROUTE_PATTERN, _NAMED_GROUP_BOUNDARY_PATTERN, rule)
        return re.compile("^{}$".format(rule_regex))

    def _to_proxy_event(self, event: Dict) -> BaseProxyEvent:
        """Convert the event dict to the corresponding data class"""
        if self._proxy_type == ProxyEventType.APIGatewayProxyEvent:
            logger.debug("Converting event to API Gateway REST API contract")
            return APIGatewayProxyEvent(event)
        if self._proxy_type == ProxyEventType.APIGatewayProxyEventV2:
            logger.debug("Converting event to API Gateway HTTP API contract")
            return APIGatewayProxyEventV2(event)
        logger.debug("Converting event to ALB contract")
        return ALBEvent(event)

    def _resolve(self) -> ResponseBuilder:
        """Resolves the response or return the not found response"""
        method = self.current_event.http_method.upper()
        path = self._remove_prefix(self.current_event.path)
        for route in self._routes:
            if method != route.method:
                continue
            match_results: Optional[Match] = route.rule.match(path)
            if match_results:
                logger.debug("Found a registered route. Calling function")
                return self._call_route(route, match_results.groupdict())  # pass fn args

        logger.debug(f"No match found for path {path} and method {method}")
        return self._not_found(method)

    def _remove_prefix(self, path: str) -> str:
        """Remove the configured prefix from the path"""
        if not isinstance(self._strip_prefixes, list):
            return path

        for prefix in self._strip_prefixes:
            if path == prefix:
                return "/"
            if self._path_starts_with(path, prefix):
                return path[len(prefix) :]

        return path

    @staticmethod
    def _path_starts_with(path: str, prefix: str):
        """Returns true if the `path` starts with a prefix plus a `/`"""
        if not isinstance(prefix, str) or prefix == "":
            return False

        return path.startswith(prefix + "/")

    def _not_found(self, method: str) -> ResponseBuilder:
        """Called when no matching route was found and includes support for the cors preflight response"""
        headers = {}
        if self._cors:
            logger.debug("CORS is enabled, updating headers.")
            headers.update(self._cors.to_dict(current_event=self.current_event))

            if method == "OPTIONS":
                logger.debug("Pre-flight request detected. Returning CORS with null response")
                headers["Access-Control-Allow-Methods"] = ",".join(sorted(self._cors_methods))
                return ResponseBuilder(
                    Response(status_code=204, content_type=None, headers=headers, body=None),
                    current_event=self.current_event,
                )

        handler = self._lookup_exception_handler(NotFoundError)
        if handler:
            return ResponseBuilder(handler(NotFoundError()), current_event=self.current_event)

        return ResponseBuilder(
            Response(
                status_code=HTTPStatus.NOT_FOUND.value,
                content_type=content_types.APPLICATION_JSON,
                headers=headers,
                body=self._json_dump({"statusCode": HTTPStatus.NOT_FOUND.value, "message": "Not found"}),
            ),
            current_event=self.current_event,
        )

    def _call_route(self, route: Route, args: Dict[str, str]) -> ResponseBuilder:
        """Actually call the matching route with any provided keyword arguments."""
        try:
            return ResponseBuilder(self._to_response(route.func(**args)), route, self.current_event)
        except Exception as exc:
            response_builder = self._call_exception_handler(exc, route)
            if response_builder:
                return response_builder

            if self._debug:
                # If the user has turned on debug mode,
                # we'll let the original exception propagate so
                # they get more information about what went wrong.
                return ResponseBuilder(
                    Response(
                        status_code=500,
                        content_type=content_types.TEXT_PLAIN,
                        body="".join(traceback.format_exc()),
                    ),
                    route,
                    self.current_event,
                )

            raise

    def not_found(self, func: Optional[Callable] = None):
        if func is None:
            return self.exception_handler(NotFoundError)
        return self.exception_handler(NotFoundError)(func)

    def exception_handler(self, exc_class: Type[Exception]):
        def register_exception_handler(func: Callable):
            self._exception_handlers[exc_class] = func

        return register_exception_handler

    def _lookup_exception_handler(self, exp_type: Type) -> Optional[Callable]:
        # Use "Method Resolution Order" to allow for matching against a base class
        # of an exception
        for cls in exp_type.__mro__:
            if cls in self._exception_handlers:
                return self._exception_handlers[cls]
        return None

    def _call_exception_handler(self, exp: Exception, route: Route) -> Optional[ResponseBuilder]:
        handler = self._lookup_exception_handler(type(exp))
        if handler:
<<<<<<< HEAD
            return ResponseBuilder(handler(exp), route=route, current_event=self.current_event)
=======
            try:
                return ResponseBuilder(handler(exp), route)
            except ServiceError as service_error:
                exp = service_error
>>>>>>> 1ca74d36

        if isinstance(exp, ServiceError):
            return ResponseBuilder(
                Response(
                    status_code=exp.status_code,
                    content_type=content_types.APPLICATION_JSON,
                    body=self._json_dump({"statusCode": exp.status_code, "message": exp.msg}),
                ),
                route,
                self.current_event,
            )

        return None

    def _to_response(self, result: Union[Dict, Response]) -> Response:
        """Convert the route's result to a Response

         2 main result types are supported:

        - Dict[str, Any]: Rest api response with just the Dict to json stringify and content-type is set to
          application/json
        - Response: returned as is, and allows for more flexibility
        """
        if isinstance(result, Response):
            return result

        logger.debug("Simple response detected, serializing return before constructing final response")
        return Response(
            status_code=200,
            content_type=content_types.APPLICATION_JSON,
            body=self._json_dump(result),
        )

    def _json_dump(self, obj: Any) -> str:
        return self._serializer(obj)

    def include_router(self, router: "Router", prefix: Optional[str] = None) -> None:
        """Adds all routes defined in a router

        Parameters
        ----------
        router : Router
            The Router containing a list of routes to be registered after the existing routes
        prefix : str, optional
            An optional prefix to be added to the originally defined rule
        """

        # Add reference to parent ApiGatewayResolver to support use cases where people subclass it to add custom logic
        router.api_resolver = self

        for route, func in router._routes.items():
            if prefix:
                rule = route[0]
                rule = prefix if rule == "/" else f"{prefix}{rule}"
                route = (rule, *route[1:])

            self.route(*route)(func)


class Router(BaseRouter):
    """Router helper class to allow splitting ApiGatewayResolver into multiple files"""

    def __init__(self):
        self._routes: Dict[tuple, Callable] = {}
        self.api_resolver: Optional[BaseRouter] = None

    def route(
        self,
        rule: str,
        method: Union[str, Union[List[str], Tuple[str]]],
        cors: Optional[bool] = None,
        compress: bool = False,
        cache_control: Optional[str] = None,
    ):
        def register_route(func: Callable):
            # Convert methods to tuple. It needs to be hashable as its part of the self._routes dict key
            methods = (method,) if isinstance(method, str) else tuple(method)
            self._routes[(rule, methods, cors, compress, cache_control)] = func

        return register_route


class APIGatewayRestResolver(ApiGatewayResolver):
    current_event: APIGatewayProxyEvent

    def __init__(
        self,
        cors: Optional[CORSConfig] = None,
        debug: Optional[bool] = None,
        serializer: Optional[Callable[[Dict], str]] = None,
        strip_prefixes: Optional[List[str]] = None,
    ):
        """Amazon API Gateway REST and HTTP API v1 payload resolver"""
        super().__init__(ProxyEventType.APIGatewayProxyEvent, cors, debug, serializer, strip_prefixes)


class APIGatewayHttpResolver(ApiGatewayResolver):
    current_event: APIGatewayProxyEventV2

    def __init__(
        self,
        cors: Optional[CORSConfig] = None,
        debug: Optional[bool] = None,
        serializer: Optional[Callable[[Dict], str]] = None,
        strip_prefixes: Optional[List[str]] = None,
    ):
        """Amazon API Gateway HTTP API v2 payload resolver"""
        super().__init__(ProxyEventType.APIGatewayProxyEventV2, cors, debug, serializer, strip_prefixes)


class ALBResolver(ApiGatewayResolver):
    current_event: ALBEvent

    def __init__(
        self,
        cors: Optional[CORSConfig] = None,
        debug: Optional[bool] = None,
        serializer: Optional[Callable[[Dict], str]] = None,
        strip_prefixes: Optional[List[str]] = None,
    ):
        """Amazon Application Load Balancer (ALB) resolver"""
        super().__init__(ProxyEventType.ALBEvent, cors, debug, serializer, strip_prefixes)<|MERGE_RESOLUTION|>--- conflicted
+++ resolved
@@ -26,13 +26,8 @@
 _DYNAMIC_ROUTE_PATTERN = r"(<\w+>)"
 _SAFE_URI = "-._~()'!*:@,;"  # https://www.ietf.org/rfc/rfc3986.txt
 # API GW/ALB decode non-safe URI chars; we must support them too
-<<<<<<< HEAD
-_UNSAFE_URI = "%<>\[\]{}|^"  # noqa: W605
+_UNSAFE_URI = "%<> \[\]{}|^"  # noqa: W605
 _NAMED_GROUP_BOUNDARY_PATTERN = rf"(?P\1[{_SAFE_URI}{_UNSAFE_URI}\\w]+)"
-=======
-_UNSAFE_URI = "%<> \[\]{}|^"  # noqa: W605
-_NAMED_GROUP_BOUNDARY_PATTERN = fr"(?P\1[{_SAFE_URI}{_UNSAFE_URI}\\w]+)"
->>>>>>> 1ca74d36
 
 
 class ProxyEventType(Enum):
@@ -684,24 +679,24 @@
     def _call_exception_handler(self, exp: Exception, route: Route) -> Optional[ResponseBuilder]:
         handler = self._lookup_exception_handler(type(exp))
         if handler:
-<<<<<<< HEAD
-            return ResponseBuilder(handler(exp), route=route, current_event=self.current_event)
-=======
             try:
-                return ResponseBuilder(handler(exp), route)
+                return ResponseBuilder(
+                    handler(exp),
+                    route=route,
+                    current_event=self.current_event,
+                )
             except ServiceError as service_error:
                 exp = service_error
->>>>>>> 1ca74d36
 
         if isinstance(exp, ServiceError):
             return ResponseBuilder(
-                Response(
+                response=Response(
                     status_code=exp.status_code,
                     content_type=content_types.APPLICATION_JSON,
                     body=self._json_dump({"statusCode": exp.status_code, "message": exp.msg}),
                 ),
-                route,
-                self.current_event,
+                route=route,
+                current_event=self.current_event,
             )
 
         return None
