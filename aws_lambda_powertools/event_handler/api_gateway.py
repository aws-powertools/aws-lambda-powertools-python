import base64
import json
import logging
import re
import traceback
import warnings
import zlib
from abc import ABC, abstractmethod
from enum import Enum
from functools import partial
from http import HTTPStatus
from pathlib import Path
from typing import (
    TYPE_CHECKING,
    Any,
    Callable,
    Dict,
    Generic,
    List,
    Mapping,
    Match,
    Optional,
    Pattern,
    Sequence,
    Set,
    Tuple,
    Type,
    TypeVar,
    Union,
    cast,
)

from aws_lambda_powertools.event_handler import content_types
from aws_lambda_powertools.event_handler.exceptions import NotFoundError, ServiceError
from aws_lambda_powertools.event_handler.openapi.constants import DEFAULT_API_VERSION, DEFAULT_OPENAPI_VERSION
from aws_lambda_powertools.event_handler.openapi.exceptions import RequestValidationError
from aws_lambda_powertools.event_handler.openapi.types import (
    COMPONENT_REF_PREFIX,
    METHODS_WITH_BODY,
    OpenAPIResponse,
    OpenAPIResponseContentModel,
    OpenAPIResponseContentSchema,
    validation_error_definition,
    validation_error_response_definition,
)
from aws_lambda_powertools.event_handler.util import _FrozenDict
from aws_lambda_powertools.shared.cookies import Cookie
from aws_lambda_powertools.shared.functions import powertools_dev_is_set
from aws_lambda_powertools.shared.json_encoder import Encoder
from aws_lambda_powertools.shared.types import Literal
from aws_lambda_powertools.utilities.data_classes import (
    ALBEvent,
    APIGatewayProxyEvent,
    APIGatewayProxyEventV2,
    BedrockAgentEvent,
    LambdaFunctionUrlEvent,
    VPCLatticeEvent,
    VPCLatticeEventV2,
)
from aws_lambda_powertools.utilities.data_classes.common import BaseProxyEvent
from aws_lambda_powertools.utilities.typing import LambdaContext

logger = logging.getLogger(__name__)

_DYNAMIC_ROUTE_PATTERN = r"(<\w+>)"
_SAFE_URI = "-._~()'!*:@,;=+&$"  # https://www.ietf.org/rfc/rfc3986.txt
# API GW/ALB decode non-safe URI chars; we must support them too
_UNSAFE_URI = r"%<> \[\]{}|^"
_NAMED_GROUP_BOUNDARY_PATTERN = rf"(?P\1[{_SAFE_URI}{_UNSAFE_URI}\\w]+)"
_DEFAULT_OPENAPI_RESPONSE_DESCRIPTION = "Successful Response"
_ROUTE_REGEX = "^{}$"

ResponseEventT = TypeVar("ResponseEventT", bound=BaseProxyEvent)
ResponseT = TypeVar("ResponseT")

if TYPE_CHECKING:
    from aws_lambda_powertools.event_handler.openapi.compat import (
        JsonSchemaValue,
        ModelField,
    )
    from aws_lambda_powertools.event_handler.openapi.models import (
        Contact,
        License,
        OpenAPI,
        SecurityScheme,
        Server,
        Tag,
    )
    from aws_lambda_powertools.event_handler.openapi.params import Dependant
    from aws_lambda_powertools.event_handler.openapi.swagger_ui.oauth2 import (
        OAuth2Config,
    )
    from aws_lambda_powertools.event_handler.openapi.types import (
        TypeModelOrEnum,
    )


class ProxyEventType(Enum):
    """An enumerations of the supported proxy event types."""

    APIGatewayProxyEvent = "APIGatewayProxyEvent"
    APIGatewayProxyEventV2 = "APIGatewayProxyEventV2"
    ALBEvent = "ALBEvent"
    BedrockAgentEvent = "BedrockAgentEvent"
    VPCLatticeEvent = "VPCLatticeEvent"
    VPCLatticeEventV2 = "VPCLatticeEventV2"
    LambdaFunctionUrlEvent = "LambdaFunctionUrlEvent"


class CORSConfig:
    """CORS Config

    Examples
    --------

    Simple cors example using the default permissive cors, not this should only be used during early prototyping

    ```python
    from aws_lambda_powertools.event_handler import APIGatewayRestResolver

    app = APIGatewayRestResolver()

    @app.get("/my/path", cors=True)
    def with_cors():
        return {"message": "Foo"}
    ```

    Using a custom CORSConfig where `with_cors` used the custom provided CORSConfig and `without_cors`
    do not include any cors headers.

    ```python
    from aws_lambda_powertools.event_handler.api_gateway import (
        APIGatewayRestResolver, CORSConfig
    )

    cors_config = CORSConfig(
        allow_origin="https://wwww.example.com/",
        extra_origins=["https://dev.example.com/"],
        expose_headers=["x-exposed-response-header"],
        allow_headers=["x-custom-request-header"],
        max_age=100,
        allow_credentials=True,
    )
    app = APIGatewayRestResolver(cors=cors_config)

    @app.get("/my/path")
    def with_cors():
        return {"message": "Foo"}

    @app.get("/another-one", cors=False)
    def without_cors():
        return {"message": "Foo"}
    ```
    """

    _REQUIRED_HEADERS = ["Authorization", "Content-Type", "X-Amz-Date", "X-Api-Key", "X-Amz-Security-Token"]

    def __init__(
        self,
        allow_origin: str = "*",
        extra_origins: Optional[List[str]] = None,
        allow_headers: Optional[List[str]] = None,
        expose_headers: Optional[List[str]] = None,
        max_age: Optional[int] = None,
        allow_credentials: bool = False,
    ):
        """
        Parameters
        ----------
        allow_origin: str
            The value of the `Access-Control-Allow-Origin` to send in the response. Defaults to "*", but should
            only be used during development.
        extra_origins: Optional[List[str]]
            The list of additional allowed origins.
        allow_headers: Optional[List[str]]
            The list of additional allowed headers. This list is added to list of
            built-in allowed headers: `Authorization`, `Content-Type`, `X-Amz-Date`,
            `X-Api-Key`, `X-Amz-Security-Token`.
        expose_headers: Optional[List[str]]
            A list of values to return for the Access-Control-Expose-Headers
        max_age: Optional[int]
            The value for the `Access-Control-Max-Age`
        allow_credentials: bool
            A boolean value that sets the value of `Access-Control-Allow-Credentials`
        """
        self._allowed_origins = [allow_origin]
        if extra_origins:
            self._allowed_origins.extend(extra_origins)
        self.allow_headers = set(self._REQUIRED_HEADERS + (allow_headers or []))
        self.expose_headers = expose_headers or []
        self.max_age = max_age
        self.allow_credentials = allow_credentials

    def to_dict(self, origin: Optional[str]) -> Dict[str, str]:
        """Builds the configured Access-Control http headers"""

        # If there's no Origin, don't add any CORS headers
        if not origin:
            return {}

        # If the origin doesn't match any of the allowed origins, and we don't allow all origins ("*"),
        # don't add any CORS headers
        if origin not in self._allowed_origins and "*" not in self._allowed_origins:
            return {}

        # The origin matched an allowed origin, so return the CORS headers
        headers = {
            "Access-Control-Allow-Origin": origin,
            "Access-Control-Allow-Headers": ",".join(sorted(self.allow_headers)),
        }

        if self.expose_headers:
            headers["Access-Control-Expose-Headers"] = ",".join(self.expose_headers)
        if self.max_age is not None:
            headers["Access-Control-Max-Age"] = str(self.max_age)
        if self.allow_credentials is True:
            headers["Access-Control-Allow-Credentials"] = "true"
        return headers


class Response(Generic[ResponseT]):
    """Response data class that provides greater control over what is returned from the proxy event"""

    def __init__(
        self,
        status_code: int,
        content_type: Optional[str] = None,
        body: Optional[ResponseT] = None,
        headers: Optional[Mapping[str, Union[str, List[str]]]] = None,
        cookies: Optional[List[Cookie]] = None,
        compress: Optional[bool] = None,
    ):
        """

        Parameters
        ----------
        status_code: int
            Http status code, example 200
        content_type: str
            Optionally set the Content-Type header, example "application/json". Note this will be merged into any
            provided http headers
        body: Union[str, bytes, None]
            Optionally set the response body. Note: bytes body will be automatically base64 encoded
        headers: Mapping[str, Union[str, List[str]]]
            Optionally set specific http headers. Setting "Content-Type" here would override the `content_type` value.
        cookies: list[Cookie]
            Optionally set cookies.
        """
        self.status_code = status_code
        self.body = body
        self.base64_encoded = False
        self.headers: Dict[str, Union[str, List[str]]] = dict(headers) if headers else {}
        self.cookies = cookies or []
        self.compress = compress
        self.content_type = content_type
        if content_type:
            self.headers.setdefault("Content-Type", content_type)

    def is_json(self) -> bool:
        """
        Returns True if the response is JSON, based on the Content-Type.
        """
        content_type = self.headers.get("Content-Type", "")
        if isinstance(content_type, list):
            content_type = content_type[0]
        return content_type.startswith("application/json")


class Route:
    """Internally used Route Configuration"""

    def __init__(
        self,
        method: str,
        path: str,
        rule: Pattern,
        func: Callable,
        cors: bool,
        compress: bool,
        cache_control: Optional[str],
        summary: Optional[str],
        description: Optional[str],
        responses: Optional[Dict[int, OpenAPIResponse]],
        response_description: Optional[str],
        tags: Optional[List[str]],
        operation_id: Optional[str],
        include_in_schema: bool,
        security: Optional[List[Dict[str, List[str]]]],
        middlewares: Optional[List[Callable[..., Response]]],
    ):
        """

        Parameters
        ----------

        method: str
            The HTTP method, example "GET"
        path: str
            The path of the route
        rule: Pattern
            The route rule, example "/my/path"
        func: Callable
            The route handler function
        cors: bool
            Whether or not to enable CORS for this route
        compress: bool
            Whether or not to enable gzip compression for this route
        cache_control: Optional[str]
            The cache control header value, example "max-age=3600"
        summary: Optional[str]
            The OpenAPI summary for this route
        description: Optional[str]
            The OpenAPI description for this route
        responses: Optional[Dict[int, OpenAPIResponse]]
            The OpenAPI responses for this route
        response_description: Optional[str]
            The OpenAPI response description for this route
        tags: Optional[List[str]]
            The list of OpenAPI tags to be used for this route
        operation_id: Optional[str]
            The OpenAPI operationId for this route
        include_in_schema: bool
            Whether or not to include this route in the OpenAPI schema
        security: List[Dict[str, List[str]]], optional
            The OpenAPI security for this route
        middlewares: Optional[List[Callable[..., Response]]]
            The list of route middlewares to be called in order.
        """
        self.method = method.upper()
        self.path = "/" if path.strip() == "" else path

        # OpenAPI spec only understands paths with { }. So we'll have to convert Powertools' < >.
        # https://swagger.io/specification/#path-templating
        self.openapi_path = re.sub(r"<(.*?)>", lambda m: f"{{{''.join(m.group(1))}}}", self.path)

        self.rule = rule
        self.func = func
        self._middleware_stack = func
        self.cors = cors
        self.compress = compress
        self.cache_control = cache_control
        self.summary = summary
        self.description = description
        self.responses = responses
        self.response_description = response_description
        self.tags = tags or []
        self.include_in_schema = include_in_schema
        self.security = security
        self.middlewares = middlewares or []
        self.operation_id = operation_id or self._generate_operation_id()

        # _middleware_stack_built is used to ensure the middleware stack is only built once.
        self._middleware_stack_built = False

        # _dependant is used to cache the dependant model for the handler function
        self._dependant: Optional["Dependant"] = None

        # _body_field is used to cache the dependant model for the body field
        self._body_field: Optional["ModelField"] = None

    def __call__(
        self,
        router_middlewares: List[Callable],
        app: "ApiGatewayResolver",
        route_arguments: Dict[str, str],
    ) -> Union[Dict, Tuple, Response]:
        """Calling the Router class instance will trigger the following actions:
            1. If Route Middleware stack has not been built, build it
            2. Call the Route Middleware stack wrapping the original function
                handler with the app and route arguments.

        Parameters
        ----------
        router_middlewares: List[Callable]
            The list of Router Middlewares (assigned to ALL routes)
        app: "ApiGatewayResolver"
            The ApiGatewayResolver instance to pass into the middleware stack
        route_arguments: Dict[str, str]
            The route arguments to pass to the app function (extracted from the Api Gateway
            Lambda Message structure from AWS)

        Returns
        -------
        Union[Dict, Tuple, Response]
            API Response object in ALL cases, except when the original API route
            handler is called which may also return a Dict, Tuple, or Response.
        """

        # Save CPU cycles by building middleware stack once
        if not self._middleware_stack_built:
            self._build_middleware_stack(router_middlewares=router_middlewares)

        # If debug is turned on then output the middleware stack to the console
        if app._debug:
            print(f"\nProcessing Route:::{self.func.__name__} ({app.context['_path']})")
            # Collect ALL middleware for debug printing - include internal _registered_api_adapter
            all_middlewares = router_middlewares + self.middlewares + [_registered_api_adapter]
            print("\nMiddleware Stack:")
            print("=================")
            print("\n".join(getattr(item, "__name__", "Unknown") for item in all_middlewares))
            print("=================")

        # Add Route Arguments to app context
        app.append_context(_route_args=route_arguments)

        # Call the Middleware Wrapped _call_stack function handler with the app
        return self._middleware_stack(app)

    def _build_middleware_stack(self, router_middlewares: List[Callable[..., Any]]) -> None:
        """
        Builds the middleware stack for the handler by wrapping each
        handler in an instance of MiddlewareWrapper which is used to contain the state
        of each middleware step.

        Middleware is represented by a standard Python Callable construct.  Any Middleware
        handler wanting to short-circuit the middlware call chain can raise an exception
        to force the Python call stack created by the handler call-chain to naturally un-wind.

        This becomes a simple concept for developers to understand and reason with - no additional
        gymanstics other than plain old try ... except.

        Notes
        -----
        The Route Middleware stack is processed in reverse order. This is so the stack of
        middleware handlers is applied in the order of being added to the handler.
        """
        all_middlewares = router_middlewares + self.middlewares
        logger.debug(f"Building middleware stack: {all_middlewares}")

        # IMPORTANT:
        # this must be the last middleware in the stack (tech debt for backward
        # compatibility purposes)
        #
        # This adapter will:
        #   1. Call the registered API passing only the expected route arguments extracted from the path
        # and not the middleware.
        #   2. Adapt the response type of the route handler (Union[Dict, Tuple, Response])
        # and normalise into a Response object so middleware will always have a constant signature
        all_middlewares.append(_registered_api_adapter)

        # Wrap the original route handler function in the middleware handlers
        # using the MiddlewareWrapper class callable construct in reverse order to
        # ensure middleware is applied in the order the user defined.
        #
        # Start with the route function and wrap from last to the first Middleware handler.
        for handler in reversed(all_middlewares):
            self._middleware_stack = MiddlewareFrame(current_middleware=handler, next_middleware=self._middleware_stack)

        self._middleware_stack_built = True

    @property
    def dependant(self) -> "Dependant":
        if self._dependant is None:
            from aws_lambda_powertools.event_handler.openapi.dependant import get_dependant

            self._dependant = get_dependant(path=self.openapi_path, call=self.func, responses=self.responses)

        return self._dependant

    @property
    def body_field(self) -> Optional["ModelField"]:
        if self._body_field is None:
            from aws_lambda_powertools.event_handler.openapi.dependant import get_body_field

            self._body_field = get_body_field(dependant=self.dependant, name=self.operation_id)

        return self._body_field

    def _get_openapi_path(
        self,
        *,
        dependant: "Dependant",
        operation_ids: Set[str],
        model_name_map: Dict["TypeModelOrEnum", str],
        field_mapping: Dict[Tuple["ModelField", Literal["validation", "serialization"]], "JsonSchemaValue"],
    ) -> Tuple[Dict[str, Any], Dict[str, Any]]:
        """
        Returns the OpenAPI path and definitions for the route.
        """
        from aws_lambda_powertools.event_handler.openapi.dependant import get_flat_params

        path = {}
        definitions: Dict[str, Any] = {}

        # Gather all the route parameters
        operation = self._openapi_operation_metadata(operation_ids=operation_ids)
        parameters: List[Dict[str, Any]] = []
        all_route_params = get_flat_params(dependant)
        operation_params = self._openapi_operation_parameters(
            all_route_params=all_route_params,
            model_name_map=model_name_map,
            field_mapping=field_mapping,
        )
        parameters.extend(operation_params)

        # Add security if present
        if self.security:
            operation["security"] = self.security

        # Add the parameters to the OpenAPI operation
        if parameters:
            all_parameters = {(param["in"], param["name"]): param for param in parameters}
            required_parameters = {(param["in"], param["name"]): param for param in parameters if param.get("required")}
            all_parameters.update(required_parameters)
            operation["parameters"] = list(all_parameters.values())

        # Add the request body to the OpenAPI operation, if applicable
        if self.method.upper() in METHODS_WITH_BODY:
            request_body_oai = self._openapi_operation_request_body(
                body_field=self.body_field,
                model_name_map=model_name_map,
                field_mapping=field_mapping,
            )
            if request_body_oai:
                operation["requestBody"] = request_body_oai

        # Validation failure response (422) will always be part of the schema
        operation_responses: Dict[int, OpenAPIResponse] = {
            422: {
                "description": "Validation Error",
                "content": {
                    "application/json": {
                        "schema": {"$ref": COMPONENT_REF_PREFIX + "HTTPValidationError"},
                    },
                },
            },
        }

        # Add the response to the OpenAPI operation
        if self.responses:
            for status_code in list(self.responses):
                response = self.responses[status_code]

                # Case 1: there is not 'content' key
                if "content" not in response:
                    response["content"] = {
                        "application/json": self._openapi_operation_return(
                            param=dependant.return_param,
                            model_name_map=model_name_map,
                            field_mapping=field_mapping,
                        ),
                    }

                # Case 2: there is a 'content' key
                else:
                    # Need to iterate to transform any 'model' into a 'schema'
                    for content_type, payload in response["content"].items():
                        new_payload: OpenAPIResponseContentSchema

                        # Case 2.1: the 'content' has a model
                        if "model" in payload:
                            # Find the model in the dependant's extra models
                            return_field = next(
                                filter(
                                    lambda model: model.type_ is cast(OpenAPIResponseContentModel, payload)["model"],
                                    self.dependant.response_extra_models,
                                ),
                            )
                            if not return_field:
                                raise AssertionError("Model declared in custom responses was not found")

                            new_payload = self._openapi_operation_return(
                                param=return_field,
                                model_name_map=model_name_map,
                                field_mapping=field_mapping,
                            )

                        # Case 2.2: the 'content' has a schema
                        else:
                            # Do nothing! We already have what we need!
                            new_payload = payload

                        response["content"][content_type] = new_payload

                # Merge the user provided response with the default responses
                operation_responses[status_code] = response
        else:
            # Set the default 200 response
            response_schema = self._openapi_operation_return(
                param=dependant.return_param,
                model_name_map=model_name_map,
                field_mapping=field_mapping,
            )

            # Add the response schema to the OpenAPI 200 response
            operation_responses[200] = {
                "description": self.response_description or _DEFAULT_OPENAPI_RESPONSE_DESCRIPTION,
                "content": {"application/json": response_schema},
            }

        operation["responses"] = operation_responses
        path[self.method.lower()] = operation

        # Add the validation error schema to the definitions, but only if it hasn't been added yet
        if "ValidationError" not in definitions:
            definitions.update(
                {
                    "ValidationError": validation_error_definition,
                    "HTTPValidationError": validation_error_response_definition,
                },
            )

        # Generate the response schema
        return path, definitions

    def _openapi_operation_summary(self) -> str:
        """
        Returns the OpenAPI operation summary. If the user has not provided a summary, we
        generate one based on the route path and method.
        """
        return self.summary or f"{self.method.upper()} {self.openapi_path}"

    def _openapi_operation_metadata(self, operation_ids: Set[str]) -> Dict[str, Any]:
        """
        Returns the OpenAPI operation metadata. If the user has not provided a description, we
        generate one based on the route path and method.
        """
        operation: Dict[str, Any] = {}

        # Ensure tags is added to the operation
        if self.tags:
            operation["tags"] = self.tags

        # Ensure summary is added to the operation
        operation["summary"] = self._openapi_operation_summary()

        # Ensure description is added to the operation
        if self.description:
            operation["description"] = self.description

        # Ensure operationId is unique
        if self.operation_id in operation_ids:
            message = f"Duplicate Operation ID {self.operation_id} for function {self.func.__name__}"
            file_name = getattr(self.func, "__globals__", {}).get("__file__")
            if file_name:
                message += f" in {file_name}"
            warnings.warn(message, stacklevel=1)

        # Adds the operation
        operation_ids.add(self.operation_id)
        operation["operationId"] = self.operation_id

        return operation

    @staticmethod
    def _openapi_operation_request_body(
        *,
        body_field: Optional["ModelField"],
        model_name_map: Dict["TypeModelOrEnum", str],
        field_mapping: Dict[Tuple["ModelField", Literal["validation", "serialization"]], "JsonSchemaValue"],
    ) -> Optional[Dict[str, Any]]:
        """
        Returns the OpenAPI operation request body.
        """
        from aws_lambda_powertools.event_handler.openapi.compat import ModelField, get_schema_from_model_field
        from aws_lambda_powertools.event_handler.openapi.params import Body

        # Check that there is a body field and it's a Pydantic's model field
        if not body_field:
            return None

        if not isinstance(body_field, ModelField):
            raise AssertionError(f"Expected ModelField, got {body_field}")

        # Generate the request body schema
        body_schema = get_schema_from_model_field(
            field=body_field,
            model_name_map=model_name_map,
            field_mapping=field_mapping,
        )

        field_info = cast(Body, body_field.field_info)
        request_media_type = field_info.media_type
        required = body_field.required
        request_body_oai: Dict[str, Any] = {}
        if required:
            request_body_oai["required"] = required

        if field_info.description:
            request_body_oai["description"] = field_info.description

        # Generate the request body media type
        request_media_content: Dict[str, Any] = {"schema": body_schema}
        request_body_oai["content"] = {request_media_type: request_media_content}
        return request_body_oai

    @staticmethod
    def _openapi_operation_parameters(
        *,
        all_route_params: Sequence["ModelField"],
        model_name_map: Dict["TypeModelOrEnum", str],
        field_mapping: Dict[
            Tuple["ModelField", Literal["validation", "serialization"]],
            "JsonSchemaValue",
        ],
    ) -> List[Dict[str, Any]]:
        """
        Returns the OpenAPI operation parameters.
        """
        from aws_lambda_powertools.event_handler.openapi.compat import (
            get_schema_from_model_field,
        )
        from aws_lambda_powertools.event_handler.openapi.params import Param

        parameters = []
        parameter: Dict[str, Any] = {}

        for param in all_route_params:
            field_info = param.field_info
            field_info = cast(Param, field_info)
            if not field_info.include_in_schema:
                continue

            param_schema = get_schema_from_model_field(
                field=param,
                model_name_map=model_name_map,
                field_mapping=field_mapping,
            )

            parameter = {
                "name": param.alias,
                "in": field_info.in_.value,
                "required": param.required,
                "schema": param_schema,
            }

            if field_info.description:
                parameter["description"] = field_info.description

            if field_info.deprecated:
                parameter["deprecated"] = field_info.deprecated

            parameters.append(parameter)

        return parameters

    @staticmethod
    def _openapi_operation_return(
        *,
        param: Optional["ModelField"],
        model_name_map: Dict["TypeModelOrEnum", str],
        field_mapping: Dict[
            Tuple["ModelField", Literal["validation", "serialization"]],
            "JsonSchemaValue",
        ],
    ) -> OpenAPIResponseContentSchema:
        """
        Returns the OpenAPI operation return.
        """
        if param is None:
            return {}

        from aws_lambda_powertools.event_handler.openapi.compat import (
            get_schema_from_model_field,
        )

        return_schema = get_schema_from_model_field(
            field=param,
            model_name_map=model_name_map,
            field_mapping=field_mapping,
        )

        return {"schema": return_schema}

    def _generate_operation_id(self) -> str:
        operation_id = self.func.__name__ + self.openapi_path
        operation_id = re.sub(r"\W", "_", operation_id)
        operation_id = operation_id + "_" + self.method.lower()
        return operation_id


class ResponseBuilder(Generic[ResponseEventT]):
    """Internally used Response builder"""

    def __init__(
        self,
        response: Response,
        serializer: Callable[[Any], str] = partial(json.dumps, separators=(",", ":"), cls=Encoder),
        route: Optional[Route] = None,
    ):
        self.response = response
        self.serializer = serializer
        self.route = route

    def _add_cors(self, event: ResponseEventT, cors: CORSConfig):
        """Update headers to include the configured Access-Control headers"""
        self.response.headers.update(cors.to_dict(event.get_header_value("Origin")))

    def _add_cache_control(self, cache_control: str):
        """Set the specified cache control headers for 200 http responses. For non-200 `no-cache` is used."""
        cache_control = cache_control if self.response.status_code == 200 else "no-cache"
        self.response.headers["Cache-Control"] = cache_control

    @staticmethod
    def _has_compression_enabled(
        route_compression: bool,
        response_compression: Optional[bool],
        event: ResponseEventT,
    ) -> bool:
        """
        Checks if compression is enabled.

        NOTE: Response compression takes precedence.

        Parameters
        ----------
        route_compression: bool, optional
            A boolean indicating whether compression is enabled or not in the route setting.
        response_compression: bool, optional
            A boolean indicating whether compression is enabled or not in the response setting.
        event: ResponseEventT
            The event object containing the request details.

        Returns
        -------
        bool
            True if compression is enabled and the "gzip" encoding is accepted, False otherwise.
        """
        encoding: str = event.get_header_value(
            name="accept-encoding",
            default_value="",
            case_sensitive=False,
        )  # noqa: E501
        if "gzip" in encoding:
            if response_compression is not None:
                return response_compression  # e.g., Response(compress=False/True))
            if route_compression:
                return True  # e.g., @app.get(compress=True)

        return False

    def _compress(self):
        """Compress the response body, but only if `Accept-Encoding` headers includes gzip."""
        self.response.headers["Content-Encoding"] = "gzip"
        if isinstance(self.response.body, str):
            logger.debug("Converting string response to bytes before compressing it")
            self.response.body = bytes(self.response.body, "utf-8")
        gzip = zlib.compressobj(9, zlib.DEFLATED, zlib.MAX_WBITS | 16)
        self.response.body = gzip.compress(self.response.body) + gzip.flush()

    def _route(self, event: ResponseEventT, cors: Optional[CORSConfig]):
        """Optionally handle any of the route's configure response handling"""
        if self.route is None:
            return
        if self.route.cors:
            self._add_cors(event, cors or CORSConfig())
        if self.route.cache_control:
            self._add_cache_control(self.route.cache_control)
        if self._has_compression_enabled(
            route_compression=self.route.compress,
            response_compression=self.response.compress,
            event=event,
        ):
            self._compress()

    def build(self, event: ResponseEventT, cors: Optional[CORSConfig] = None) -> Dict[str, Any]:
        """Build the full response dict to be returned by the lambda"""

        # We only apply the serializer when the content type is JSON and the
        # body is not a str, to avoid double encoding
        if self.response.is_json() and not isinstance(self.response.body, str):
            self.response.body = self.serializer(self.response.body)

        self._route(event, cors)

        if isinstance(self.response.body, bytes):
            logger.debug("Encoding bytes response with base64")
            self.response.base64_encoded = True
            self.response.body = base64.b64encode(self.response.body).decode()

        return {
            "statusCode": self.response.status_code,
            "body": self.response.body,
            "isBase64Encoded": self.response.base64_encoded,
            **event.header_serializer().serialize(headers=self.response.headers, cookies=self.response.cookies),
        }


class BaseRouter(ABC):
    current_event: BaseProxyEvent
    lambda_context: LambdaContext
    context: dict
    _router_middlewares: List[Callable] = []
    processed_stack_frames: List[str] = []

    @abstractmethod
    def route(
        self,
        rule: str,
        method: Any,
        cors: Optional[bool] = None,
        compress: bool = False,
        cache_control: Optional[str] = None,
        summary: Optional[str] = None,
        description: Optional[str] = None,
        responses: Optional[Dict[int, OpenAPIResponse]] = None,
        response_description: str = _DEFAULT_OPENAPI_RESPONSE_DESCRIPTION,
        tags: Optional[List[str]] = None,
        operation_id: Optional[str] = None,
        include_in_schema: bool = True,
        security: Optional[List[Dict[str, List[str]]]] = None,
        middlewares: Optional[List[Callable[..., Any]]] = None,
    ):
        raise NotImplementedError()

    def use(self, middlewares: List[Callable[..., Response]]) -> None:
        """
        Add one or more global middlewares that run before/after route specific middleware.

        NOTE: Middlewares are called in insertion order.

        Parameters
        ----------
        middlewares: List[Callable[..., Response]]
            List of global middlewares to be used

        Examples
        --------

        Add middlewares to be used for every request processed by the Router.

        ```python
        from aws_lambda_powertools import Logger
        from aws_lambda_powertools.event_handler import APIGatewayRestResolver, Response
        from aws_lambda_powertools.event_handler.middlewares import NextMiddleware

        logger = Logger()
        app = APIGatewayRestResolver()

        def log_request_response(app: APIGatewayRestResolver, next_middleware: NextMiddleware) -> Response:
            logger.info("Incoming request", path=app.current_event.path, request=app.current_event.raw_event)

            result = next_middleware(app)
            logger.info("Response received", response=result.__dict__)

            return result

        app.use(middlewares=[log_request_response])


        def lambda_handler(event, context):
            return app.resolve(event, context)
        ```
        """
        self._router_middlewares = self._router_middlewares + middlewares

    def get(
        self,
        rule: str,
        cors: Optional[bool] = None,
        compress: bool = False,
        cache_control: Optional[str] = None,
        summary: Optional[str] = None,
        description: Optional[str] = None,
        responses: Optional[Dict[int, OpenAPIResponse]] = None,
        response_description: str = _DEFAULT_OPENAPI_RESPONSE_DESCRIPTION,
        tags: Optional[List[str]] = None,
        operation_id: Optional[str] = None,
        include_in_schema: bool = True,
        security: Optional[List[Dict[str, List[str]]]] = None,
        middlewares: Optional[List[Callable[..., Any]]] = None,
    ):
        """Get route decorator with GET `method`

        Examples
        --------
        Simple example with a custom lambda handler using the Tracer capture_lambda_handler decorator

        ```python
        from aws_lambda_powertools import Tracer
        from aws_lambda_powertools.event_handler import APIGatewayRestResolver

        tracer = Tracer()
        app = APIGatewayRestResolver()

        @app.get("/get-call")
        def simple_get():
            return {"message": "Foo"}

        @tracer.capture_lambda_handler
        def lambda_handler(event, context):
            return app.resolve(event, context)
        ```
        """
        return self.route(
            rule,
            "GET",
            cors,
            compress,
            cache_control,
            summary,
            description,
            responses,
            response_description,
            tags,
            operation_id,
            include_in_schema,
            security,
            middlewares,
        )

    def post(
        self,
        rule: str,
        cors: Optional[bool] = None,
        compress: bool = False,
        cache_control: Optional[str] = None,
        summary: Optional[str] = None,
        description: Optional[str] = None,
        responses: Optional[Dict[int, OpenAPIResponse]] = None,
        response_description: str = _DEFAULT_OPENAPI_RESPONSE_DESCRIPTION,
        tags: Optional[List[str]] = None,
        operation_id: Optional[str] = None,
        include_in_schema: bool = True,
        security: Optional[List[Dict[str, List[str]]]] = None,
        middlewares: Optional[List[Callable[..., Any]]] = None,
    ):
        """Post route decorator with POST `method`

        Examples
        --------
        Simple example with a custom lambda handler using the Tracer capture_lambda_handler decorator

        ```python
        from aws_lambda_powertools import Tracer
        from aws_lambda_powertools.event_handler import APIGatewayRestResolver

        tracer = Tracer()
        app = APIGatewayRestResolver()

        @app.post("/post-call")
        def simple_post():
            post_data: dict = app.current_event.json_body
            return {"message": post_data["value"]}

        @tracer.capture_lambda_handler
        def lambda_handler(event, context):
            return app.resolve(event, context)
        ```
        """
        return self.route(
            rule,
            "POST",
            cors,
            compress,
            cache_control,
            summary,
            description,
            responses,
            response_description,
            tags,
            operation_id,
            include_in_schema,
            security,
            middlewares,
        )

    def put(
        self,
        rule: str,
        cors: Optional[bool] = None,
        compress: bool = False,
        cache_control: Optional[str] = None,
        summary: Optional[str] = None,
        description: Optional[str] = None,
        responses: Optional[Dict[int, OpenAPIResponse]] = None,
        response_description: str = _DEFAULT_OPENAPI_RESPONSE_DESCRIPTION,
        tags: Optional[List[str]] = None,
        operation_id: Optional[str] = None,
        include_in_schema: bool = True,
        security: Optional[List[Dict[str, List[str]]]] = None,
        middlewares: Optional[List[Callable[..., Any]]] = None,
    ):
        """Put route decorator with PUT `method`

        Examples
        --------
        Simple example with a custom lambda handler using the Tracer capture_lambda_handler decorator

        ```python
        from aws_lambda_powertools import Tracer
        from aws_lambda_powertools.event_handler import APIGatewayRestResolver

        tracer = Tracer()
        app = APIGatewayRestResolver()

        @app.put("/put-call")
        def simple_put():
            put_data: dict = app.current_event.json_body
            return {"message": put_data["value"]}

        @tracer.capture_lambda_handler
        def lambda_handler(event, context):
            return app.resolve(event, context)
        ```
        """
        return self.route(
            rule,
            "PUT",
            cors,
            compress,
            cache_control,
            summary,
            description,
            responses,
            response_description,
            tags,
            operation_id,
            include_in_schema,
            security,
            middlewares,
        )

    def delete(
        self,
        rule: str,
        cors: Optional[bool] = None,
        compress: bool = False,
        cache_control: Optional[str] = None,
        summary: Optional[str] = None,
        description: Optional[str] = None,
        responses: Optional[Dict[int, OpenAPIResponse]] = None,
        response_description: str = _DEFAULT_OPENAPI_RESPONSE_DESCRIPTION,
        tags: Optional[List[str]] = None,
        operation_id: Optional[str] = None,
        include_in_schema: bool = True,
        security: Optional[List[Dict[str, List[str]]]] = None,
        middlewares: Optional[List[Callable[..., Any]]] = None,
    ):
        """Delete route decorator with DELETE `method`

        Examples
        --------
        Simple example with a custom lambda handler using the Tracer capture_lambda_handler decorator

        ```python
        from aws_lambda_powertools import Tracer
        from aws_lambda_powertools.event_handler import APIGatewayRestResolver

        tracer = Tracer()
        app = APIGatewayRestResolver()

        @app.delete("/delete-call")
        def simple_delete():
            return {"message": "deleted"}

        @tracer.capture_lambda_handler
        def lambda_handler(event, context):
            return app.resolve(event, context)
        ```
        """
        return self.route(
            rule,
            "DELETE",
            cors,
            compress,
            cache_control,
            summary,
            description,
            responses,
            response_description,
            tags,
            operation_id,
            include_in_schema,
            security,
            middlewares,
        )

    def patch(
        self,
        rule: str,
        cors: Optional[bool] = None,
        compress: bool = False,
        cache_control: Optional[str] = None,
        summary: Optional[str] = None,
        description: Optional[str] = None,
        responses: Optional[Dict[int, OpenAPIResponse]] = None,
        response_description: str = _DEFAULT_OPENAPI_RESPONSE_DESCRIPTION,
        tags: Optional[List[str]] = None,
        operation_id: Optional[str] = None,
        include_in_schema: bool = True,
        security: Optional[List[Dict[str, List[str]]]] = None,
        middlewares: Optional[List[Callable]] = None,
    ):
        """Patch route decorator with PATCH `method`

        Examples
        --------
        Simple example with a custom lambda handler using the Tracer capture_lambda_handler decorator

        ```python
        from aws_lambda_powertools import Tracer
        from aws_lambda_powertools.event_handler import APIGatewayRestResolver

        tracer = Tracer()
        app = APIGatewayRestResolver()

        @app.patch("/patch-call")
        def simple_patch():
            patch_data: dict = app.current_event.json_body
            patch_data["value"] = patched

            return {"message": patch_data}

        @tracer.capture_lambda_handler
        def lambda_handler(event, context):
            return app.resolve(event, context)
        ```
        """
        return self.route(
            rule,
            "PATCH",
            cors,
            compress,
            cache_control,
            summary,
            description,
            responses,
            response_description,
            tags,
            operation_id,
            include_in_schema,
            security,
            middlewares,
        )

    def head(
        self,
        rule: str,
        cors: Optional[bool] = None,
        compress: bool = False,
        cache_control: Optional[str] = None,
        summary: Optional[str] = None,
        description: Optional[str] = None,
        responses: Optional[Dict[int, OpenAPIResponse]] = None,
        response_description: str = _DEFAULT_OPENAPI_RESPONSE_DESCRIPTION,
        tags: Optional[List[str]] = None,
        operation_id: Optional[str] = None,
        include_in_schema: bool = True,
        security: Optional[List[Dict[str, List[str]]]] = None,
        middlewares: Optional[List[Callable]] = None,
    ):
        """Head route decorator with HEAD `method`

        Examples
        --------
        Simple example with a custom lambda handler using the Tracer capture_lambda_handler decorator

        ```python
        from aws_lambda_powertools import Tracer
        from aws_lambda_powertools.event_handler import APIGatewayRestResolver, Response, content_types

        tracer = Tracer()
        app = APIGatewayRestResolver()

        @app.head("/head-call")
        def simple_head():
            return Response(status_code=200,
                            content_type=content_types.APPLICATION_JSON,
                            headers={"Content-Length": "123"})

        @tracer.capture_lambda_handler
        def lambda_handler(event, context):
            return app.resolve(event, context)
        ```
        """
        return self.route(
            rule,
            "HEAD",
            cors,
            compress,
            cache_control,
            summary,
            description,
            responses,
            response_description,
            tags,
            operation_id,
            include_in_schema,
            security,
            middlewares,
        )

    def _push_processed_stack_frame(self, frame: str):
        """
        Add Current Middleware to the Middleware Stack Frames
        The stack frames will be used when exceptions are thrown and Powertools
        debug is enabled by developers.
        """
        self.processed_stack_frames.append(frame)

    def _reset_processed_stack(self):
        """Reset the Processed Stack Frames"""
        self.processed_stack_frames.clear()

    def append_context(self, **additional_context):
        """Append key=value data as routing context"""
        self.context.update(**additional_context)

    def clear_context(self):
        """Resets routing context"""
        self.context.clear()


class MiddlewareFrame:
    """
    Creates a Middle Stack Wrapper instance to be used as a "Frame" in the overall stack of
    middleware functions.  Each instance contains the current middleware and the next
    middleware function to be called in the stack.

    In this way the middleware stack is constructed in a recursive fashion, with each middleware
    calling the next as a simple function call.  The actual Python call-stack will contain
    each MiddlewareStackWrapper "Frame", meaning any Middleware function can cause the
    entire Middleware call chain to be exited early (short-circuited) by raising an exception
    or by simply returning early with a custom Response.  The decision to short-circuit the middleware
    chain is at the user's discretion but instantly available due to the Wrapped nature of the
    callable constructs in the Middleware stack and each Middleware function having complete control over
    whether the "Next" handler in the stack is called or not.

    Parameters
    ----------
    current_middleware : Callable
        The current middleware function to be called as a request is processed.
    next_middleware : Callable
        The next middleware in the middleware stack.
    """

    def __init__(
        self,
        current_middleware: Callable[..., Any],
        next_middleware: Callable[..., Any],
    ) -> None:
        self.current_middleware: Callable[..., Any] = current_middleware
        self.next_middleware: Callable[..., Any] = next_middleware
        self._next_middleware_name = next_middleware.__name__

    @property
    def __name__(self) -> str:  # noqa: A003
        """Current middleware name

        It ensures backward compatibility with view functions being callable. This
        improves debugging since we need both current and next middlewares/callable names.
        """
        return self.current_middleware.__name__

    def __str__(self) -> str:
        """Identify current middleware identity and call chain for debugging purposes."""
        middleware_name = self.__name__
        return f"[{middleware_name}] next call chain is {middleware_name} -> {self._next_middleware_name}"

    def __call__(self, app: "ApiGatewayResolver") -> Union[Dict, Tuple, Response]:
        """
        Call the middleware Frame to process the request.

        Parameters
        ----------
        app: BaseRouter
            The router instance

        Returns
        -------
        Union[Dict, Tuple, Response]
            (tech-debt for backward compatibility).  The response type should be a
            Response object in all cases excepting when the original API route handler
            is called which will return one of 3 outputs.

        """
        # Do debug printing and push processed stack frame AFTER calling middleware
        # else the stack frame text of `current calling next` is confusing.
        logger.debug("MiddlewareFrame: %s", self)
        app._push_processed_stack_frame(str(self))

        return self.current_middleware(app, self.next_middleware)


def _registered_api_adapter(
    app: "ApiGatewayResolver",
    next_middleware: Callable[..., Any],
) -> Union[Dict, Tuple, Response]:
    """
    Calls the registered API using the "_route_args" from the Resolver context to ensure the last call
    in the chain will match the API route function signature and ensure that Powertools passes the API
    route handler the expected arguments.

    **IMPORTANT: This internal middleware ensures the actual API route is called with the correct call signature
    and it MUST be the final frame in the middleware stack.  This can only be removed when the API Route
    function accepts `app: BaseRouter` as the first argument - which is the breaking change.

    Parameters
    ----------
    app: ApiGatewayResolver
        The API Gateway resolver
    next_middleware: Callable[..., Any]
        The function to handle the API

    Returns
    -------
    Response
        The API Response Object

    """
    route_args: Dict = app.context.get("_route_args", {})
    logger.debug(f"Calling API Route Handler: {route_args}")

    return app._to_response(next_middleware(**route_args))


class ApiGatewayResolver(BaseRouter):
    """API Gateway and ALB proxy resolver

    Examples
    --------
    Simple example with a custom lambda handler using the Tracer capture_lambda_handler decorator

    ```python
    from aws_lambda_powertools import Tracer
    from aws_lambda_powertools.event_handler import APIGatewayRestResolver

    tracer = Tracer()
    app = APIGatewayRestResolver()

    @app.get("/get-call")
    def simple_get():
        return {"message": "Foo"}

    @app.post("/post-call")
    def simple_post():
        post_data: dict = app.current_event.json_body
        return {"message": post_data["value"]}

    @tracer.capture_lambda_handler
    def lambda_handler(event, context):
        return app.resolve(event, context)
    ```
    """

    def __init__(
        self,
        proxy_type: Enum = ProxyEventType.APIGatewayProxyEvent,
        cors: Optional[CORSConfig] = None,
        debug: Optional[bool] = None,
        serializer: Optional[Callable[[Dict], str]] = None,
        strip_prefixes: Optional[List[Union[str, Pattern]]] = None,
        enable_validation: bool = False,
    ):
        """
        Parameters
        ----------
        proxy_type: ProxyEventType
            Proxy request type, defaults to API Gateway V1
        cors: CORSConfig
            Optionally configure and enabled CORS. Not each route will need to have to cors=True
        debug: Optional[bool]
            Enables debug mode, by default False. Can be also be enabled by "POWERTOOLS_DEV"
            environment variable
        serializer: Callable, optional
            function to serialize `obj` to a JSON formatted `str`, by default json.dumps
        strip_prefixes: List[Union[str, Pattern]], optional
            optional list of prefixes to be removed from the request path before doing the routing.
            This is often used with api gateways with multiple custom mappings.
            Each prefix can be a static string or a compiled regex pattern
        enable_validation: Optional[bool]
            Enables validation of the request body against the route schema, by default False.
        """
        self._proxy_type = proxy_type
        self._dynamic_routes: List[Route] = []
        self._static_routes: List[Route] = []
        self._route_keys: List[str] = []
        self._exception_handlers: Dict[Type, Callable] = {}
        self._cors = cors
        self._cors_enabled: bool = cors is not None
        self._cors_methods: Set[str] = {"OPTIONS"}
        self._debug = self._has_debug(debug)
        self._enable_validation = enable_validation
        self._strip_prefixes = strip_prefixes
        self.context: Dict = {}  # early init as customers might add context before event resolution
        self.processed_stack_frames = []
        self._response_builder_class = ResponseBuilder[BaseProxyEvent]

        # Allow for a custom serializer or a concise json serialization
        self._serializer = serializer or partial(json.dumps, separators=(",", ":"), cls=Encoder)

        if self._enable_validation:
            from aws_lambda_powertools.event_handler.middlewares.openapi_validation import OpenAPIValidationMiddleware

            # Note the serializer argument: only use custom serializer if provided by the caller
            # Otherwise, fully rely on the internal Pydantic based mechanism to serialize responses for validation.
            self.use([OpenAPIValidationMiddleware(validation_serializer=serializer)])

    def get_openapi_schema(
        self,
        *,
        title: str = "Powertools API",
        version: str = DEFAULT_API_VERSION,
        openapi_version: str = DEFAULT_OPENAPI_VERSION,
        summary: Optional[str] = None,
        description: Optional[str] = None,
        tags: Optional[List[Union["Tag", str]]] = None,
        servers: Optional[List["Server"]] = None,
        terms_of_service: Optional[str] = None,
        contact: Optional["Contact"] = None,
        license_info: Optional["License"] = None,
        security_schemes: Optional[Dict[str, "SecurityScheme"]] = None,
        security: Optional[List[Dict[str, List[str]]]] = None,
    ) -> "OpenAPI":
        """
        Returns the OpenAPI schema as a pydantic model.

        Parameters
        ----------
        title: str
            The title of the application.
        version: str
            The version of the OpenAPI document (which is distinct from the OpenAPI Specification version or the API
        openapi_version: str, default = "3.0.0"
            The version of the OpenAPI Specification (which the document uses).
        summary: str, optional
            A short summary of what the application does.
        description: str, optional
            A verbose explanation of the application behavior.
        tags: List[Tag | str], optional
            A list of tags used by the specification with additional metadata.
        servers: List[Server], optional
            An array of Server Objects, which provide connectivity information to a target server.
        terms_of_service: str, optional
            A URL to the Terms of Service for the API. MUST be in the format of a URL.
        contact: Contact, optional
            The contact information for the exposed API.
        license_info: License, optional
            The license information for the exposed API.
        security_schemes: Dict[str, "SecurityScheme"]], optional
            A declaration of the security schemes available to be used in the specification.
        security: List[Dict[str, List[str]]], optional
            A declaration of which security mechanisms are applied globally across the API.

        Returns
        -------
        OpenAPI: pydantic model
            The OpenAPI schema as a pydantic model.
        """

        from aws_lambda_powertools.event_handler.openapi.compat import (
            GenerateJsonSchema,
            get_compat_model_name_map,
            get_definitions,
        )
        from aws_lambda_powertools.event_handler.openapi.models import OpenAPI, PathItem, Tag
        from aws_lambda_powertools.event_handler.openapi.types import (
            COMPONENT_REF_TEMPLATE,
        )

        openapi_version = self._determine_openapi_version(openapi_version)

        # Start with the bare minimum required for a valid OpenAPI schema
        info: Dict[str, Any] = {"title": title, "version": version}

        optional_fields = {
            "summary": summary,
            "description": description,
            "termsOfService": terms_of_service,
            "contact": contact,
            "license": license_info,
        }

        info.update({field: value for field, value in optional_fields.items() if value})

        output: Dict[str, Any] = {
            "openapi": openapi_version,
            "info": info,
            "servers": self._get_openapi_servers(servers),
            "security": self._get_openapi_security(security, security_schemes),
        }

        components: Dict[str, Dict[str, Any]] = {}
        paths: Dict[str, Dict[str, Any]] = {}
        operation_ids: Set[str] = set()

        all_routes = self._dynamic_routes + self._static_routes
        all_fields = self._get_fields_from_routes(all_routes)
        model_name_map = get_compat_model_name_map(all_fields)

        # Collect all models and definitions
        schema_generator = GenerateJsonSchema(ref_template=COMPONENT_REF_TEMPLATE)
        field_mapping, definitions = get_definitions(
            fields=all_fields,
            schema_generator=schema_generator,
            model_name_map=model_name_map,
        )

        # Add routes to the OpenAPI schema
        for route in all_routes:
            if not route.include_in_schema:
                continue

            result = route._get_openapi_path(
                dependant=route.dependant,
                operation_ids=operation_ids,
                model_name_map=model_name_map,
                field_mapping=field_mapping,
            )
            if result:
                path, path_definitions = result
                if path:
                    paths.setdefault(route.openapi_path, {}).update(path)
                if path_definitions:
                    definitions.update(path_definitions)

        if definitions:
            components["schemas"] = {k: definitions[k] for k in sorted(definitions)}
        if security_schemes:
            components["securitySchemes"] = security_schemes
        if components:
            output["components"] = components
        if tags:
            output["tags"] = [Tag(name=tag) if isinstance(tag, str) else tag for tag in tags]

        output["paths"] = {k: PathItem(**v) for k, v in paths.items()}

        return OpenAPI(**output)

    @staticmethod
    def _get_openapi_servers(servers: Optional[List["Server"]]) -> List["Server"]:
        from aws_lambda_powertools.event_handler.openapi.models import Server

        # If the 'servers' property is not provided or is an empty array,
        # the default behavior is to return a Server Object with a URL value of "/".
        return servers if servers else [Server(url="/")]

    @staticmethod
    def _get_openapi_security(
        security: Optional[List[Dict[str, List[str]]]],
        security_schemes: Optional[Dict[str, "SecurityScheme"]],
    ) -> Optional[List[Dict[str, List[str]]]]:
        if not security:
            return None

        if not security_schemes:
            raise ValueError("security_schemes must be provided if security is provided")

        # Check if all keys in security are present in the security_schemes
        if any(key not in security_schemes for sec in security for key in sec):
            raise ValueError("Some security schemes not found in security_schemes")

        return security

    @staticmethod
    def _determine_openapi_version(openapi_version: str):

        # Pydantic V2 has no support for OpenAPI schema 3.0
<<<<<<< HEAD
        if not openapi_version.startswith("3.1"):
=======
        if PYDANTIC_V2 and not openapi_version.startswith("3.1"):  # pragma: no cover
>>>>>>> 1aae9f85
            warnings.warn(
                "You are using Pydantic v2, which is incompatible with OpenAPI schema 3.0. Forcing OpenAPI 3.1",
                stacklevel=2,
            )
            openapi_version = "3.1.0"
<<<<<<< HEAD

=======
        elif not PYDANTIC_V2 and not openapi_version.startswith("3.0"):  # pragma: no cover
            warnings.warn(
                "You are using Pydantic v1, which is incompatible with OpenAPI schema 3.1. Forcing OpenAPI 3.0",
                stacklevel=2,
            )
            openapi_version = "3.0.3"
>>>>>>> 1aae9f85
        return openapi_version

    def get_openapi_json_schema(
        self,
        *,
        title: str = "Powertools API",
        version: str = DEFAULT_API_VERSION,
        openapi_version: str = DEFAULT_OPENAPI_VERSION,
        summary: Optional[str] = None,
        description: Optional[str] = None,
        tags: Optional[List[Union["Tag", str]]] = None,
        servers: Optional[List["Server"]] = None,
        terms_of_service: Optional[str] = None,
        contact: Optional["Contact"] = None,
        license_info: Optional["License"] = None,
        security_schemes: Optional[Dict[str, "SecurityScheme"]] = None,
        security: Optional[List[Dict[str, List[str]]]] = None,
    ) -> str:
        """
        Returns the OpenAPI schema as a JSON serializable dict

        Parameters
        ----------
        title: str
            The title of the application.
        version: str
            The version of the OpenAPI document (which is distinct from the OpenAPI Specification version or the API
        openapi_version: str, default = "3.0.0"
            The version of the OpenAPI Specification (which the document uses).
        summary: str, optional
            A short summary of what the application does.
        description: str, optional
            A verbose explanation of the application behavior.
        tags: List[Tag, str], optional
            A list of tags used by the specification with additional metadata.
        servers: List[Server], optional
            An array of Server Objects, which provide connectivity information to a target server.
        terms_of_service: str, optional
            A URL to the Terms of Service for the API. MUST be in the format of a URL.
        contact: Contact, optional
            The contact information for the exposed API.
        license_info: License, optional
            The license information for the exposed API.
        security_schemes: Dict[str, "SecurityScheme"]], optional
            A declaration of the security schemes available to be used in the specification.
        security: List[Dict[str, List[str]]], optional
            A declaration of which security mechanisms are applied globally across the API.

        Returns
        -------
        str
            The OpenAPI schema as a JSON serializable dict.
        """
        from aws_lambda_powertools.event_handler.openapi.compat import model_json

        return model_json(
            self.get_openapi_schema(
                title=title,
                version=version,
                openapi_version=openapi_version,
                summary=summary,
                description=description,
                tags=tags,
                servers=servers,
                terms_of_service=terms_of_service,
                contact=contact,
                license_info=license_info,
                security_schemes=security_schemes,
                security=security,
            ),
            by_alias=True,
            exclude_none=True,
            indent=2,
        )

    def enable_swagger(
        self,
        *,
        path: str = "/swagger",
        title: str = "Powertools for AWS Lambda (Python) API",
        version: str = DEFAULT_API_VERSION,
        openapi_version: str = DEFAULT_OPENAPI_VERSION,
        summary: Optional[str] = None,
        description: Optional[str] = None,
        tags: Optional[List[Union["Tag", str]]] = None,
        servers: Optional[List["Server"]] = None,
        terms_of_service: Optional[str] = None,
        contact: Optional["Contact"] = None,
        license_info: Optional["License"] = None,
        swagger_base_url: Optional[str] = None,
        middlewares: Optional[List[Callable[..., Response]]] = None,
        compress: bool = False,
        security_schemes: Optional[Dict[str, "SecurityScheme"]] = None,
        security: Optional[List[Dict[str, List[str]]]] = None,
        oauth2_config: Optional["OAuth2Config"] = None,
        persist_authorization: bool = False,
    ):
        """
        Returns the OpenAPI schema as a JSON serializable dict

        Parameters
        ----------
        path: str, default = "/swagger"
            The path to the swagger UI.
        title: str
            The title of the application.
        version: str
            The version of the OpenAPI document (which is distinct from the OpenAPI Specification version or the API
        openapi_version: str, default = "3.0.0"
            The version of the OpenAPI Specification (which the document uses).
        summary: str, optional
            A short summary of what the application does.
        description: str, optional
            A verbose explanation of the application behavior.
        tags: List[Tag, str], optional
            A list of tags used by the specification with additional metadata.
        servers: List[Server], optional
            An array of Server Objects, which provide connectivity information to a target server.
        terms_of_service: str, optional
            A URL to the Terms of Service for the API. MUST be in the format of a URL.
        contact: Contact, optional
            The contact information for the exposed API.
        license_info: License, optional
            The license information for the exposed API.
        swagger_base_url: str, optional
            The base url for the swagger UI. If not provided, we will serve a recent version of the Swagger UI.
        middlewares: List[Callable[..., Response]], optional
            List of middlewares to be used for the swagger route.
        compress: bool, default = False
            Whether or not to enable gzip compression swagger route.
        security_schemes: Dict[str, "SecurityScheme"], optional
            A declaration of the security schemes available to be used in the specification.
        security: List[Dict[str, List[str]]], optional
            A declaration of which security mechanisms are applied globally across the API.
        oauth2_config: OAuth2Config, optional
            The OAuth2 configuration for the Swagger UI.
        persist_authorization: bool, optional
            Whether to persist authorization data on browser close/refresh.
        """
        from aws_lambda_powertools.event_handler.openapi.compat import model_json
        from aws_lambda_powertools.event_handler.openapi.models import Server
        from aws_lambda_powertools.event_handler.openapi.swagger_ui import (
            generate_oauth2_redirect_html,
            generate_swagger_html,
        )

        @self.get(path, middlewares=middlewares, include_in_schema=False, compress=compress)
        def swagger_handler():
            query_params = self.current_event.query_string_parameters or {}

            # Check for query parameters; if "format" is specified as "oauth2-redirect",
            # send the oauth2-redirect HTML stanza so OAuth2 can be used
            # Source: https://github.com/swagger-api/swagger-ui/blob/master/dist/oauth2-redirect.html
            if query_params.get("format") == "oauth2-redirect":
                return Response(
                    status_code=200,
                    content_type="text/html",
                    body=generate_oauth2_redirect_html(),
                )

            base_path = self._get_base_path()

            if swagger_base_url:
                swagger_js = f"{swagger_base_url}/swagger-ui-bundle.min.js"
                swagger_css = f"{swagger_base_url}/swagger-ui.min.css"
            else:
                # We now inject CSS and JS into the SwaggerUI file
                swagger_js = Path.open(
                    Path(__file__).parent / "openapi" / "swagger_ui" / "swagger-ui-bundle.min.js",
                ).read()
                swagger_css = Path.open(Path(__file__).parent / "openapi" / "swagger_ui" / "swagger-ui.min.css").read()

            openapi_servers = servers or [Server(url=(base_path or "/"))]

            spec = self.get_openapi_schema(
                title=title,
                version=version,
                openapi_version=openapi_version,
                summary=summary,
                description=description,
                tags=tags,
                servers=openapi_servers,
                terms_of_service=terms_of_service,
                contact=contact,
                license_info=license_info,
                security_schemes=security_schemes,
                security=security,
            )

            # The .replace('</', '<\\/') part is necessary to prevent a potential issue where the JSON string contains
            # </script> or similar tags. Escaping the forward slash in </ as <\/ ensures that the JSON does not
            # inadvertently close the script tag, and the JSON remains a valid string within the JavaScript code.
            escaped_spec = model_json(
                spec,
                by_alias=True,
                exclude_none=True,
                indent=2,
            ).replace("</", "<\\/")

            # Check for query parameters; if "format" is specified as "json",
            # respond with the JSON used in the OpenAPI spec
            # Example: https://www.example.com/swagger?format=json
            if query_params.get("format") == "json":
                return Response(
                    status_code=200,
                    content_type="application/json",
                    body=escaped_spec,
                )

            body = generate_swagger_html(
                escaped_spec,
                f"{base_path}{path}",
                swagger_js,
                swagger_css,
                swagger_base_url,
                oauth2_config,
                persist_authorization,
            )

            return Response(
                status_code=200,
                content_type="text/html",
                body=body,
            )

    def route(
        self,
        rule: str,
        method: Union[str, Union[List[str], Tuple[str]]],
        cors: Optional[bool] = None,
        compress: bool = False,
        cache_control: Optional[str] = None,
        summary: Optional[str] = None,
        description: Optional[str] = None,
        responses: Optional[Dict[int, OpenAPIResponse]] = None,
        response_description: str = _DEFAULT_OPENAPI_RESPONSE_DESCRIPTION,
        tags: Optional[List[str]] = None,
        operation_id: Optional[str] = None,
        include_in_schema: bool = True,
        security: Optional[List[Dict[str, List[str]]]] = None,
        middlewares: Optional[List[Callable[..., Any]]] = None,
    ):
        """Route decorator includes parameter `method`"""

        def register_resolver(func: Callable):
            methods = (method,) if isinstance(method, str) else method
            logger.debug(f"Adding route using rule {rule} and methods: {','.join((m.upper() for m in methods))}")

            cors_enabled = self._cors_enabled if cors is None else cors

            for item in methods:
                _route = Route(
                    item,
                    rule,
                    self._compile_regex(rule),
                    func,
                    cors_enabled,
                    compress,
                    cache_control,
                    summary,
                    description,
                    responses,
                    response_description,
                    tags,
                    operation_id,
                    include_in_schema,
                    security,
                    middlewares,
                )

                # The more specific route wins.
                # We store dynamic (/studies/{studyid}) and static routes (/studies/fetch) separately.
                # Then attempt a match for static routes before dynamic routes.
                # This ensures that the most specific route is prioritized and processed first (studies/fetch).
                if _route.rule.groups > 0:
                    self._dynamic_routes.append(_route)
                else:
                    self._static_routes.append(_route)

                self._create_route_key(item, rule)

                if cors_enabled:
                    logger.debug(f"Registering method {item.upper()} to Allow Methods in CORS")
                    self._cors_methods.add(item.upper())

            return func

        return register_resolver

    def resolve(self, event, context) -> Dict[str, Any]:
        """Resolves the response based on the provide event and decorator routes

        Parameters
        ----------
        event: Dict[str, Any]
            Event
        context: LambdaContext
            Lambda context
        Returns
        -------
        dict
            Returns the dict response
        """
        if isinstance(event, BaseProxyEvent):
            warnings.warn(
                "You don't need to serialize event to Event Source Data Class when using Event Handler; "
                "see issue #1152",
                stacklevel=2,
            )
            event = event.raw_event

        if self._debug:
            print(self._serializer(event))

        # Populate router(s) dependencies without keeping a reference to each registered router
        BaseRouter.current_event = self._to_proxy_event(event)
        BaseRouter.lambda_context = context

        response = self._resolve().build(self.current_event, self._cors)

        # Debug print Processed Middlewares
        if self._debug:
            print("\nProcessed Middlewares:")
            print("======================")
            print("\n".join(self.processed_stack_frames))
            print("======================")

        self.clear_context()

        return response

    def __call__(self, event, context) -> Any:
        return self.resolve(event, context)

    def _create_route_key(self, item: str, rule: str):
        route_key = item + rule
        if route_key in self._route_keys:
            warnings.warn(
                f"A route like this was already registered. method: '{item}' rule: '{rule}'",
                stacklevel=2,
            )
        self._route_keys.append(route_key)

    def _get_base_path(self) -> str:
        raise NotImplementedError()

    @staticmethod
    def _has_debug(debug: Optional[bool] = None) -> bool:
        # It might have been explicitly switched off (debug=False)
        if debug is not None:
            return debug

        return powertools_dev_is_set()

    @staticmethod
    def _compile_regex(rule: str, base_regex: str = _ROUTE_REGEX):
        """Precompile regex pattern

        Logic
        -----

        1. Find any dynamic routes defined as <pattern>
            e.g. @app.get("/accounts/<account_id>")
        2. Create a new regex by substituting every dynamic route found as a named group (?P<group>),
        and match whole words only (word boundary) instead of a greedy match

            non-greedy example with word boundary

                rule: '/accounts/<account_id>'
                regex: r'/accounts/(?P<account_id>\\w+\\b)'

                value: /accounts/123/some_other_path
                account_id: 123

            greedy example without word boundary

                regex: r'/accounts/(?P<account_id>.+)'

                value: /accounts/123/some_other_path
                account_id: 123/some_other_path
        3. Compiles a regex and include start (^) and end ($) in between for an exact match

        NOTE: See #520 for context
        """
        rule_regex: str = re.sub(_DYNAMIC_ROUTE_PATTERN, _NAMED_GROUP_BOUNDARY_PATTERN, rule)
        return re.compile(base_regex.format(rule_regex))

    def _to_proxy_event(self, event: Dict) -> BaseProxyEvent:  # noqa: PLR0911  # ignore many returns
        """Convert the event dict to the corresponding data class"""
        if self._proxy_type == ProxyEventType.APIGatewayProxyEvent:
            logger.debug("Converting event to API Gateway REST API contract")
            return APIGatewayProxyEvent(event)
        if self._proxy_type == ProxyEventType.APIGatewayProxyEventV2:
            logger.debug("Converting event to API Gateway HTTP API contract")
            return APIGatewayProxyEventV2(event)
        if self._proxy_type == ProxyEventType.BedrockAgentEvent:
            logger.debug("Converting event to Bedrock Agent contract")
            return BedrockAgentEvent(event)
        if self._proxy_type == ProxyEventType.LambdaFunctionUrlEvent:
            logger.debug("Converting event to Lambda Function URL contract")
            return LambdaFunctionUrlEvent(event)
        if self._proxy_type == ProxyEventType.VPCLatticeEvent:
            logger.debug("Converting event to VPC Lattice contract")
            return VPCLatticeEvent(event)
        if self._proxy_type == ProxyEventType.VPCLatticeEventV2:
            logger.debug("Converting event to VPC LatticeV2 contract")
            return VPCLatticeEventV2(event)
        logger.debug("Converting event to ALB contract")
        return ALBEvent(event)

    def _resolve(self) -> ResponseBuilder:
        """Resolves the response or return the not found response"""
        method = self.current_event.http_method.upper()
        path = self._remove_prefix(self.current_event.path)

        for route in self._static_routes + self._dynamic_routes:
            if method != route.method:
                continue
            match_results: Optional[Match] = route.rule.match(path)
            if match_results:
                logger.debug("Found a registered route. Calling function")
                # Add matched Route reference into the Resolver context
                self.append_context(_route=route, _path=path)

                route_keys = self._convert_matches_into_route_keys(match_results)
                return self._call_route(route, route_keys)  # pass fn args

        logger.debug(f"No match found for path {path} and method {method}")
        return self._not_found(method)

    def _remove_prefix(self, path: str) -> str:
        """Remove the configured prefix from the path"""
        if not isinstance(self._strip_prefixes, list):
            return path

        for prefix in self._strip_prefixes:
            if isinstance(prefix, str):
                if path == prefix:
                    return "/"

                if self._path_starts_with(path, prefix):
                    return path[len(prefix) :]

            if isinstance(prefix, Pattern):
                path = re.sub(prefix, "", path)

                # When using regexes, we might get into a point where everything is removed
                # from the string, so we check if it's empty and return /, since there's nothing
                # else to strip anymore.
                if not path:
                    return "/"

        return path

    def _convert_matches_into_route_keys(self, match: Match) -> Dict[str, str]:
        """Converts the regex match into a dict of route keys"""
        return match.groupdict()

    @staticmethod
    def _path_starts_with(path: str, prefix: str):
        """Returns true if the `path` starts with a prefix plus a `/`"""
        if not isinstance(prefix, str) or prefix == "":
            return False

        return path.startswith(prefix + "/")

    def _not_found(self, method: str) -> ResponseBuilder:
        """Called when no matching route was found and includes support for the cors preflight response"""
        headers = {}
        if self._cors:
            logger.debug("CORS is enabled, updating headers.")
            headers.update(self._cors.to_dict(self.current_event.get_header_value("Origin")))

            if method == "OPTIONS":
                logger.debug("Pre-flight request detected. Returning CORS with null response")
                headers["Access-Control-Allow-Methods"] = ",".join(sorted(self._cors_methods))
                return ResponseBuilder(
                    response=Response(status_code=204, content_type=None, headers=headers, body=""),
                    serializer=self._serializer,
                )

        handler = self._lookup_exception_handler(NotFoundError)
        if handler:
            return self._response_builder_class(response=handler(NotFoundError()), serializer=self._serializer)

        return self._response_builder_class(
            response=Response(
                status_code=HTTPStatus.NOT_FOUND.value,
                content_type=content_types.APPLICATION_JSON,
                headers=headers,
                body={"statusCode": HTTPStatus.NOT_FOUND.value, "message": "Not found"},
            ),
            serializer=self._serializer,
        )

    def _call_route(self, route: Route, route_arguments: Dict[str, str]) -> ResponseBuilder:
        """Actually call the matching route with any provided keyword arguments."""
        try:
            # Reset Processed stack for Middleware (for debugging purposes)
            self._reset_processed_stack()

            return self._response_builder_class(
                response=self._to_response(
                    route(router_middlewares=self._router_middlewares, app=self, route_arguments=route_arguments),
                ),
                serializer=self._serializer,
                route=route,
            )
        except Exception as exc:
            # If exception is handled then return the response builder to reduce noise
            response_builder = self._call_exception_handler(exc, route)
            if response_builder:
                return response_builder

            logger.exception(exc)
            if self._debug:
                # If the user has turned on debug mode,
                # we'll let the original exception propagate, so
                # they get more information about what went wrong.
                return self._response_builder_class(
                    response=Response(
                        status_code=500,
                        content_type=content_types.TEXT_PLAIN,
                        body="".join(traceback.format_exc()),
                    ),
                    serializer=self._serializer,
                    route=route,
                )

            raise

    def not_found(self, func: Optional[Callable] = None):
        if func is None:
            return self.exception_handler(NotFoundError)
        return self.exception_handler(NotFoundError)(func)

    def exception_handler(self, exc_class: Union[Type[Exception], List[Type[Exception]]]):
        def register_exception_handler(func: Callable):
            if isinstance(exc_class, list):  # pragma: no cover
                for exp in exc_class:
                    self._exception_handlers[exp] = func
            else:
                self._exception_handlers[exc_class] = func
            return func

        return register_exception_handler

    def _lookup_exception_handler(self, exp_type: Type) -> Optional[Callable]:
        # Use "Method Resolution Order" to allow for matching against a base class
        # of an exception
        for cls in exp_type.__mro__:
            if cls in self._exception_handlers:
                return self._exception_handlers[cls]
        return None

    def _call_exception_handler(self, exp: Exception, route: Route) -> Optional[ResponseBuilder]:
        handler = self._lookup_exception_handler(type(exp))
        if handler:
            try:
                return self._response_builder_class(response=handler(exp), serializer=self._serializer, route=route)
            except ServiceError as service_error:
                exp = service_error

        if isinstance(exp, RequestValidationError):
            # For security reasons, we hide msg details (don't leak Python, Pydantic or file names)
            errors = [{"loc": e["loc"], "type": e["type"]} for e in exp.errors()]

            return self._response_builder_class(
                response=Response(
                    status_code=HTTPStatus.UNPROCESSABLE_ENTITY,
                    content_type=content_types.APPLICATION_JSON,
                    body={"statusCode": HTTPStatus.UNPROCESSABLE_ENTITY, "detail": errors},
                ),
                serializer=self._serializer,
                route=route,
            )

        if isinstance(exp, ServiceError):
            return self._response_builder_class(
                response=Response(
                    status_code=exp.status_code,
                    content_type=content_types.APPLICATION_JSON,
                    body={"statusCode": exp.status_code, "message": exp.msg},
                ),
                serializer=self._serializer,
                route=route,
            )

        return None

    def _to_response(self, result: Union[Dict, Tuple, Response]) -> Response:
        """Convert the route's result to a Response

         3 main result types are supported:

        - Dict[str, Any]: Rest api response with just the Dict to json stringify and content-type is set to
          application/json
        - Tuple[dict, int]: Same dict handling as above but with the option of including a status code
        - Response: returned as is, and allows for more flexibility
        """
        status_code = HTTPStatus.OK
        if isinstance(result, Response):
            return result
        elif isinstance(result, tuple) and len(result) == 2:
            # Unpack result dict and status code from tuple
            result, status_code = result

        logger.debug("Simple response detected, serializing return before constructing final response")
        return Response(
            status_code=status_code,
            content_type=content_types.APPLICATION_JSON,
            body=result,
        )

    def include_router(self, router: "Router", prefix: Optional[str] = None) -> None:
        """Adds all routes and context defined in a router

        Parameters
        ----------
        router : Router
            The Router containing a list of routes to be registered after the existing routes
        prefix : str, optional
            An optional prefix to be added to the originally defined rule
        """

        # Add reference to parent ApiGatewayResolver to support use cases where people subclass it to add custom logic
        router.api_resolver = self

        logger.debug("Merging App context with Router context")
        self.context.update(**router.context)

        logger.debug("Appending Router middlewares into App middlewares.")
        self._router_middlewares = self._router_middlewares + router._router_middlewares

        logger.debug("Appending Router exception_handler into App exception_handler.")
        self._exception_handlers.update(router._exception_handlers)

        # use pointer to allow context clearance after event is processed e.g., resolve(evt, ctx)
        router.context = self.context

        # Iterate through the routes defined in the router to configure and apply middlewares for each route
        for route, func in router._routes.items():
            new_route = route

            if prefix:
                rule = route[0]
                rule = prefix if rule == "/" else f"{prefix}{rule}"
                new_route = (rule, *route[1:])

            # Middlewares are stored by route separately - must grab them to include
            # Middleware store the route without prefix, so we must not include prefix when grabbing
            middlewares = router._routes_with_middleware.get(route)

            # Need to use "type: ignore" here since mypy does not like a named parameter after
            # tuple expansion since may cause duplicate named parameters in the function signature.
            # In this case this is not possible since the tuple expansion is from a hashable source
            # and the `middlewares` List is a non-hashable structure so will never be included.
            # Still need to ignore for mypy checks or will cause failures (false-positive)
            self.route(*new_route, middlewares=middlewares)(func)  # type: ignore

    @staticmethod
    def _get_fields_from_routes(routes: Sequence[Route]) -> List["ModelField"]:
        """
        Returns a list of fields from the routes
        """

        from aws_lambda_powertools.event_handler.openapi.compat import ModelField
        from aws_lambda_powertools.event_handler.openapi.dependant import (
            get_flat_params,
        )

        body_fields_from_routes: List["ModelField"] = []
        responses_from_routes: List["ModelField"] = []
        request_fields_from_routes: List["ModelField"] = []

        for route in routes:
            if route.body_field:
                if not isinstance(route.body_field, ModelField):
                    raise AssertionError("A request body myst be a Pydantic Field")
                body_fields_from_routes.append(route.body_field)

            params = get_flat_params(route.dependant)
            request_fields_from_routes.extend(params)

            if route.dependant.return_param:
                responses_from_routes.append(route.dependant.return_param)

            if route.dependant.response_extra_models:
                responses_from_routes.extend(route.dependant.response_extra_models)

        flat_models = list(responses_from_routes + request_fields_from_routes + body_fields_from_routes)
        return flat_models


class Router(BaseRouter):
    """Router helper class to allow splitting ApiGatewayResolver into multiple files"""

    def __init__(self):
        self._routes: Dict[tuple, Callable] = {}
        self._routes_with_middleware: Dict[tuple, List[Callable]] = {}
        self.api_resolver: Optional[BaseRouter] = None
        self.context = {}  # early init as customers might add context before event resolution
        self._exception_handlers: Dict[Type, Callable] = {}

    def route(
        self,
        rule: str,
        method: Union[str, Union[List[str], Tuple[str]]],
        cors: Optional[bool] = None,
        compress: bool = False,
        cache_control: Optional[str] = None,
        summary: Optional[str] = None,
        description: Optional[str] = None,
        responses: Optional[Dict[int, OpenAPIResponse]] = None,
        response_description: Optional[str] = _DEFAULT_OPENAPI_RESPONSE_DESCRIPTION,
        tags: Optional[List[str]] = None,
        operation_id: Optional[str] = None,
        include_in_schema: bool = True,
        security: Optional[List[Dict[str, List[str]]]] = None,
        middlewares: Optional[List[Callable[..., Any]]] = None,
    ):
        def register_route(func: Callable):
            # All dict keys needs to be hashable. So we'll need to do some conversions:
            methods = (method,) if isinstance(method, str) else tuple(method)
            frozen_responses = _FrozenDict(responses) if responses else None
            frozen_tags = frozenset(tags) if tags else None

            route_key = (
                rule,
                methods,
                cors,
                compress,
                cache_control,
                summary,
                description,
                frozen_responses,
                response_description,
                frozen_tags,
                operation_id,
                include_in_schema,
                security,
            )

            # Collate Middleware for routes
            if middlewares is not None:
                for handler in middlewares:
                    if self._routes_with_middleware.get(route_key) is None:
                        self._routes_with_middleware[route_key] = [handler]
                    else:
                        self._routes_with_middleware[route_key].append(handler)
            else:
                self._routes_with_middleware[route_key] = []

            self._routes[route_key] = func

            return func

        return register_route

    def exception_handler(self, exc_class: Union[Type[Exception], List[Type[Exception]]]):
        def register_exception_handler(func: Callable):
            if isinstance(exc_class, list):
                for exp in exc_class:
                    self._exception_handlers[exp] = func
            else:
                self._exception_handlers[exc_class] = func
            return func

        return register_exception_handler


class APIGatewayRestResolver(ApiGatewayResolver):
    current_event: APIGatewayProxyEvent

    def __init__(
        self,
        cors: Optional[CORSConfig] = None,
        debug: Optional[bool] = None,
        serializer: Optional[Callable[[Dict], str]] = None,
        strip_prefixes: Optional[List[Union[str, Pattern]]] = None,
        enable_validation: bool = False,
    ):
        """Amazon API Gateway REST and HTTP API v1 payload resolver"""
        super().__init__(
            ProxyEventType.APIGatewayProxyEvent,
            cors,
            debug,
            serializer,
            strip_prefixes,
            enable_validation,
        )

    def _get_base_path(self) -> str:
        # 3 different scenarios:
        #
        # 1. SAM local: even though a stage variable is sent to the Lambda function, it's not used in the path
        # 2. API Gateway REST API: stage variable is used in the path
        # 3. API Gateway REST Custom Domain: stage variable is not used in the path
        #
        # To solve the 3 scenarios, we try to match the beginning of the path with the stage variable
        stage = self.current_event.request_context.stage
        if stage and stage != "$default" and self.current_event.request_context.path.startswith(f"/{stage}"):
            return f"/{stage}"
        return ""

    # override route to ignore trailing "/" in routes for REST API
    def route(
        self,
        rule: str,
        method: Union[str, Union[List[str], Tuple[str]]],
        cors: Optional[bool] = None,
        compress: bool = False,
        cache_control: Optional[str] = None,
        summary: Optional[str] = None,
        description: Optional[str] = None,
        responses: Optional[Dict[int, OpenAPIResponse]] = None,
        response_description: str = _DEFAULT_OPENAPI_RESPONSE_DESCRIPTION,
        tags: Optional[List[str]] = None,
        operation_id: Optional[str] = None,
        include_in_schema: bool = True,
        security: Optional[List[Dict[str, List[str]]]] = None,
        middlewares: Optional[List[Callable[..., Any]]] = None,
    ):
        # NOTE: see #1552 for more context.
        return super().route(
            rule.rstrip("/"),
            method,
            cors,
            compress,
            cache_control,
            summary,
            description,
            responses,
            response_description,
            tags,
            operation_id,
            include_in_schema,
            security,
            middlewares,
        )

    # Override _compile_regex to exclude trailing slashes for route resolution
    @staticmethod
    def _compile_regex(rule: str, base_regex: str = _ROUTE_REGEX):
        return super(APIGatewayRestResolver, APIGatewayRestResolver)._compile_regex(rule, "^{}/*$")


class APIGatewayHttpResolver(ApiGatewayResolver):
    current_event: APIGatewayProxyEventV2

    def __init__(
        self,
        cors: Optional[CORSConfig] = None,
        debug: Optional[bool] = None,
        serializer: Optional[Callable[[Dict], str]] = None,
        strip_prefixes: Optional[List[Union[str, Pattern]]] = None,
        enable_validation: bool = False,
    ):
        """Amazon API Gateway HTTP API v2 payload resolver"""
        super().__init__(
            ProxyEventType.APIGatewayProxyEventV2,
            cors,
            debug,
            serializer,
            strip_prefixes,
            enable_validation,
        )

    def _get_base_path(self) -> str:
        # 3 different scenarios:
        #
        # 1. SAM local: even though a stage variable is sent to the Lambda function, it's not used in the path
        # 2. API Gateway HTTP API: stage variable is used in the path
        # 3. API Gateway HTTP Custom Domain: stage variable is not used in the path
        #
        # To solve the 3 scenarios, we try to match the beginning of the path with the stage variable
        stage = self.current_event.request_context.stage
        if stage and stage != "$default" and self.current_event.request_context.http.path.startswith(f"/{stage}"):
            return f"/{stage}"
        return ""


class ALBResolver(ApiGatewayResolver):
    current_event: ALBEvent

    def __init__(
        self,
        cors: Optional[CORSConfig] = None,
        debug: Optional[bool] = None,
        serializer: Optional[Callable[[Dict], str]] = None,
        strip_prefixes: Optional[List[Union[str, Pattern]]] = None,
        enable_validation: bool = False,
    ):
        """Amazon Application Load Balancer (ALB) resolver"""
        super().__init__(ProxyEventType.ALBEvent, cors, debug, serializer, strip_prefixes, enable_validation)

    def _get_base_path(self) -> str:
        # ALB doesn't have a stage variable, so we just return an empty string
        return ""<|MERGE_RESOLUTION|>--- conflicted
+++ resolved
@@ -1647,26 +1647,12 @@
     def _determine_openapi_version(openapi_version: str):
 
         # Pydantic V2 has no support for OpenAPI schema 3.0
-<<<<<<< HEAD
         if not openapi_version.startswith("3.1"):
-=======
-        if PYDANTIC_V2 and not openapi_version.startswith("3.1"):  # pragma: no cover
->>>>>>> 1aae9f85
             warnings.warn(
                 "You are using Pydantic v2, which is incompatible with OpenAPI schema 3.0. Forcing OpenAPI 3.1",
                 stacklevel=2,
             )
             openapi_version = "3.1.0"
-<<<<<<< HEAD
-
-=======
-        elif not PYDANTIC_V2 and not openapi_version.startswith("3.0"):  # pragma: no cover
-            warnings.warn(
-                "You are using Pydantic v1, which is incompatible with OpenAPI schema 3.1. Forcing OpenAPI 3.0",
-                stacklevel=2,
-            )
-            openapi_version = "3.0.3"
->>>>>>> 1aae9f85
         return openapi_version
 
     def get_openapi_json_schema(
